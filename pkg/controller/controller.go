/*
Copyright 2017 The Kubernetes Authors.

Licensed under the Apache License, Version 2.0 (the "License");
you may not use this file except in compliance with the License.
You may obtain a copy of the License at

    http://www.apache.org/licenses/LICENSE-2.0

Unless required by applicable law or agreed to in writing, software
distributed under the License is distributed on an "AS IS" BASIS,
WITHOUT WARRANTIES OR CONDITIONS OF ANY KIND, either express or implied.
See the License for the specific language governing permissions and
limitations under the License.
*/

package controller

import (
	"context"
	"crypto/md5"
	"fmt"
	"math"
	"os"
	"strings"
	"time"

	"github.com/container-storage-interface/spec/lib/go/csi"
	"github.com/kubernetes-csi/csi-lib-utils/connection"
	"github.com/kubernetes-csi/external-provisioner/pkg/features"
	snapapi "github.com/kubernetes-csi/external-snapshotter/pkg/apis/volumesnapshot/v1alpha1"
	snapclientset "github.com/kubernetes-csi/external-snapshotter/pkg/client/clientset/versioned"
	"sigs.k8s.io/sig-storage-lib-external-provisioner/controller"
	"sigs.k8s.io/sig-storage-lib-external-provisioner/util"

	"k8s.io/api/core/v1"
	"k8s.io/apimachinery/pkg/api/resource"
	metav1 "k8s.io/apimachinery/pkg/apis/meta/v1"
	_ "k8s.io/apimachinery/pkg/util/json"
	"k8s.io/apimachinery/pkg/util/sets"
	"k8s.io/apimachinery/pkg/util/validation"
	utilfeature "k8s.io/apiserver/pkg/util/feature"
	"k8s.io/client-go/kubernetes"
	"k8s.io/client-go/rest"
	csiclientset "k8s.io/csi-api/pkg/client/clientset/versioned"
	csitranslationlib "k8s.io/csi-translation-lib"
	"k8s.io/klog"

	"google.golang.org/grpc"
)

type deprecatedSecretParamsMap struct {
	name                         string
	deprecatedSecretNameKey      string
	deprecatedSecretNamespaceKey string
	secretNameKey                string
	secretNamespaceKey           string
}

const (
	// CSI Parameters prefixed with csiParameterPrefix are not passed through
	// to the driver on CreateVolumeRequest calls. Instead they are intended
	// to used by the CSI external-provisioner and maybe used to populate
	// fields in subsequent CSI calls or Kubernetes API objects.
	csiParameterPrefix = "csi.storage.k8s.io/"

	prefixedFsTypeKey = csiParameterPrefix + "fstype"

	prefixedProvisionerSecretNameKey      = csiParameterPrefix + "provisioner-secret-name"
	prefixedProvisionerSecretNamespaceKey = csiParameterPrefix + "provisioner-secret-namespace"

	prefixedControllerPublishSecretNameKey      = csiParameterPrefix + "controller-publish-secret-name"
	prefixedControllerPublishSecretNamespaceKey = csiParameterPrefix + "controller-publish-secret-namespace"

	prefixedNodeStageSecretNameKey      = csiParameterPrefix + "node-stage-secret-name"
	prefixedNodeStageSecretNamespaceKey = csiParameterPrefix + "node-stage-secret-namespace"

	prefixedNodePublishSecretNameKey      = csiParameterPrefix + "node-publish-secret-name"
	prefixedNodePublishSecretNamespaceKey = csiParameterPrefix + "node-publish-secret-namespace"

	prefixedResizerSecretNameKey      = csiParameterPrefix + "resizer-secret-name"
	prefixedResizerSecretNamespaceKey = csiParameterPrefix + "resizer-secret-namespace"

	// [Deprecated] CSI Parameters that are put into fields but
	// NOT stripped from the parameters passed to CreateVolume
	provisionerSecretNameKey      = "csiProvisionerSecretName"
	provisionerSecretNamespaceKey = "csiProvisionerSecretNamespace"

	controllerPublishSecretNameKey      = "csiControllerPublishSecretName"
	controllerPublishSecretNamespaceKey = "csiControllerPublishSecretNamespace"

	nodeStageSecretNameKey      = "csiNodeStageSecretName"
	nodeStageSecretNamespaceKey = "csiNodeStageSecretNamespace"

	nodePublishSecretNameKey      = "csiNodePublishSecretName"
	nodePublishSecretNamespaceKey = "csiNodePublishSecretNamespace"

	// Defines parameters for ExponentialBackoff used for executing
	// CSI CreateVolume API call, it gives approx 4 minutes for the CSI
	// driver to complete a volume creation.
	backoffDuration = time.Second * 5
	backoffFactor   = 1.2
	backoffSteps    = 10

	defaultFSType = "ext4"

	snapshotKind     = "VolumeSnapshot"
	snapshotAPIGroup = snapapi.GroupName // "snapshot.storage.k8s.io"

	tokenPVNameKey       = "pv.name"
	tokenPVCNameKey      = "pvc.name"
	tokenPVCNameSpaceKey = "pvc.namespace"
)

var (
	provisionerSecretParams = deprecatedSecretParamsMap{
		name:                         "Provisioner",
		deprecatedSecretNameKey:      provisionerSecretNameKey,
		deprecatedSecretNamespaceKey: provisionerSecretNamespaceKey,
		secretNameKey:                prefixedProvisionerSecretNameKey,
		secretNamespaceKey:           prefixedProvisionerSecretNamespaceKey,
	}

	nodePublishSecretParams = deprecatedSecretParamsMap{
		name:                         "NodePublish",
		deprecatedSecretNameKey:      nodePublishSecretNameKey,
		deprecatedSecretNamespaceKey: nodePublishSecretNamespaceKey,
		secretNameKey:                prefixedNodePublishSecretNameKey,
		secretNamespaceKey:           prefixedNodePublishSecretNamespaceKey,
	}

	controllerPublishSecretParams = deprecatedSecretParamsMap{
		name:                         "ControllerPublish",
		deprecatedSecretNameKey:      controllerPublishSecretNameKey,
		deprecatedSecretNamespaceKey: controllerPublishSecretNamespaceKey,
		secretNameKey:                prefixedControllerPublishSecretNameKey,
		secretNamespaceKey:           prefixedControllerPublishSecretNamespaceKey,
	}

	nodeStageSecretParams = deprecatedSecretParamsMap{
		name:                         "NodeStage",
		deprecatedSecretNameKey:      nodeStageSecretNameKey,
		deprecatedSecretNamespaceKey: nodeStageSecretNamespaceKey,
		secretNameKey:                prefixedNodeStageSecretNameKey,
		secretNamespaceKey:           prefixedNodeStageSecretNamespaceKey,
	}
)

// CSIProvisioner struct
type csiProvisioner struct {
<<<<<<< HEAD
	client               kubernetes.Interface
	csiClient            csi.ControllerClient
	csiAPIClient         csiclientset.Interface
	grpcClient           *grpc.ClientConn
	snapshotClient       snapclientset.Interface
	timeout              time.Duration
	identity             string
	volumeNamePrefix     string
	volumeNameUUIDLength int
	volumeNamesReadable  bool
	config               *rest.Config
}

type driverState struct {
	driverName   string
	capabilities sets.Int
=======
	client                                kubernetes.Interface
	csiClient                             csi.ControllerClient
	csiAPIClient                          csiclientset.Interface
	grpcClient                            *grpc.ClientConn
	snapshotClient                        snapclientset.Interface
	timeout                               time.Duration
	identity                              string
	volumeNamePrefix                      string
	volumeNameUUIDLength                  int
	config                                *rest.Config
	driverName                            string
	pluginCapabilities                    connection.PluginCapabilitySet
	controllerCapabilities                connection.ControllerCapabilitySet
	supportsMigrationFromInTreePluginName string
>>>>>>> 41036d7a
}

var _ controller.Provisioner = &csiProvisioner{}
var _ controller.BlockProvisioner = &csiProvisioner{}

var (
	// Each provisioner have a identify string to distinguish with others. This
	// identify string will be added in PV annoations under this key.
	provisionerIDKey = "storage.kubernetes.io/csiProvisionerIdentity"
)

func Connect(address string) (*grpc.ClientConn, error) {
	return connection.Connect(address, connection.OnConnectionLoss(connection.ExitOnConnectionLoss()))
}

func Probe(conn *grpc.ClientConn, singleCallTimeout time.Duration) error {
	return connection.ProbeForever(conn, singleCallTimeout)
}

func GetDriverName(conn *grpc.ClientConn, timeout time.Duration) (string, error) {
	ctx, cancel := context.WithTimeout(context.Background(), timeout)
	defer cancel()
	return connection.GetDriverName(ctx, conn)
}

func GetDriverCapabilities(conn *grpc.ClientConn, timeout time.Duration) (connection.PluginCapabilitySet, connection.ControllerCapabilitySet, error) {
	ctx, cancel := context.WithTimeout(context.Background(), timeout)
	defer cancel()
	pluginCapabilities, err := connection.GetPluginCapabilities(ctx, conn)
	if err != nil {
		return nil, nil, err
	}

	/* Each CSI operation gets its own timeout / context */
	ctx, cancel = context.WithTimeout(context.Background(), timeout)
	defer cancel()
	controllerCapabilities, err := connection.GetControllerCapabilities(ctx, conn)
	if err != nil {
		return nil, nil, err
	}

	return pluginCapabilities, controllerCapabilities, nil
}

// NewCSIProvisioner creates new CSI provisioner
func NewCSIProvisioner(client kubernetes.Interface,
	csiAPIClient csiclientset.Interface,
	connectionTimeout time.Duration,
	identity string,
	volumeNamePrefix string,
	volumeNameUUIDLength int,
	volumeNamesReadable bool,
	grpcClient *grpc.ClientConn,
	snapshotClient snapclientset.Interface,
	driverName string,
	pluginCapabilities connection.PluginCapabilitySet,
	controllerCapabilities connection.ControllerCapabilitySet,
	supportsMigrationFromInTreePluginName string) controller.Provisioner {

	csiClient := csi.NewControllerClient(grpcClient)
	provisioner := &csiProvisioner{
<<<<<<< HEAD
		client:               client,
		grpcClient:           grpcClient,
		csiClient:            csiClient,
		csiAPIClient:         csiAPIClient,
		snapshotClient:       snapshotClient,
		timeout:              connectionTimeout,
		identity:             identity,
		volumeNamePrefix:     volumeNamePrefix,
		volumeNameUUIDLength: volumeNameUUIDLength,
		volumeNamesReadable:  volumeNamesReadable,
=======
		client:                                client,
		grpcClient:                            grpcClient,
		csiClient:                             csiClient,
		csiAPIClient:                          csiAPIClient,
		snapshotClient:                        snapshotClient,
		timeout:                               connectionTimeout,
		identity:                              identity,
		volumeNamePrefix:                      volumeNamePrefix,
		volumeNameUUIDLength:                  volumeNameUUIDLength,
		driverName:                            driverName,
		pluginCapabilities:                    pluginCapabilities,
		controllerCapabilities:                controllerCapabilities,
		supportsMigrationFromInTreePluginName: supportsMigrationFromInTreePluginName,
>>>>>>> 41036d7a
	}
	return provisioner
}

// This function get called before any attempt to communicate with the driver.
// Before initiating Create/Delete API calls provisioner checks if Capabilities:
// PluginControllerService,  ControllerCreateVolume sre supported and gets the  driver name.
func (p *csiProvisioner) checkDriverCapabilities(needSnapshotSupport bool) error {
	if !p.pluginCapabilities[csi.PluginCapability_Service_CONTROLLER_SERVICE] {
		return fmt.Errorf("CSI driver does not support dynamic provisioning: plugin CONTROLLER_SERVICE capability is not reported")
	}

	if !p.controllerCapabilities[csi.ControllerServiceCapability_RPC_CREATE_DELETE_VOLUME] {
		return fmt.Errorf("CSI driver does not support dynamic provisioning: controller CREATE_DELETE_VOLUME capability is not reported")
	}

	if needSnapshotSupport {
		// Check whether plugin supports create snapshot
		// If not, create volume from snapshot cannot proceed
		if !p.controllerCapabilities[csi.ControllerServiceCapability_RPC_CREATE_DELETE_SNAPSHOT] {
			return fmt.Errorf("CSI driver does not support snapshot restore: controller CREATE_DELETE_SNAPSHOT capability is not reported")
		}
	}

	return nil
}

func (p *csiProvisioner) makeVolumeName(pvcNamespace, pvcName, pvcUID string) (string, error) {
	// create persistent name based on a volumeNamePrefix and volumeNameUUIDLength
	// of PVC's UID; if enabled, utilize PVC namespace and name as well
	if(len(p.volumeNamePrefix) == 0) {
		return "", fmt.Errorf("Volume name prefix cannot be of length 0")
	}
	if len(pvcUID) == 0 {
		return "", fmt.Errorf("corrupted PVC object, it is missing UID")
	}
	pvcUID = strings.Replace(pvcUID, "-", "", -1)

	var fullName string
	if(p.volumeNamesReadable) {
		if(len(pvcNamespace) == 0) {
			return "", fmt.Errorf("corrupted PVC object, it is missing namespace")
		}
		if(len(pvcName) == 0) {
			return "", fmt.Errorf("corrupted PVC object, it is missing name")
		}
		pvcHash := md5.Sum([]byte(pvcNamespace + "/" + pvcName))
		pvcNamespace = strings.Replace(pvcNamespace, "-", "", -1)
		pvcName = strings.Replace(pvcName, "-", "", -1)
		fullName = fmt.Sprintf("%s-%s-%x", pvcNamespace, pvcName, pvcHash)
	} else {
		fullName = pvcUID
	}
	if(p.volumeNameUUIDLength == -1) {
		return fmt.Sprintf("%s-%s", p.volumeNamePrefix, fullName), nil
	}
	return fmt.Sprintf("%s-%s", p.volumeNamePrefix, fullName[0:p.volumeNameUUIDLength]), nil
}

func getAccessTypeBlock() *csi.VolumeCapability_Block {
	return &csi.VolumeCapability_Block{
		Block: &csi.VolumeCapability_BlockVolume{},
	}
}

func getAccessTypeMount(fsType string, mountFlags []string) *csi.VolumeCapability_Mount {
	return &csi.VolumeCapability_Mount{
		Mount: &csi.VolumeCapability_MountVolume{
			FsType:     fsType,
			MountFlags: mountFlags,
		},
	}
}

func getAccessMode(pvcAccessMode v1.PersistentVolumeAccessMode) *csi.VolumeCapability_AccessMode {
	switch pvcAccessMode {
	case v1.ReadWriteOnce:
		return &csi.VolumeCapability_AccessMode{
			Mode: csi.VolumeCapability_AccessMode_SINGLE_NODE_WRITER,
		}
	case v1.ReadWriteMany:
		return &csi.VolumeCapability_AccessMode{
			Mode: csi.VolumeCapability_AccessMode_MULTI_NODE_MULTI_WRITER,
		}
	case v1.ReadOnlyMany:
		return &csi.VolumeCapability_AccessMode{
			Mode: csi.VolumeCapability_AccessMode_MULTI_NODE_READER_ONLY,
		}
	default:
		return nil
	}
}

func getVolumeCapability(
	pvcOptions controller.VolumeOptions,
	pvcAccessMode v1.PersistentVolumeAccessMode,
	fsType string,
) *csi.VolumeCapability {
	if util.CheckPersistentVolumeClaimModeBlock(pvcOptions.PVC) {
		return &csi.VolumeCapability{
			AccessType: getAccessTypeBlock(),
			AccessMode: getAccessMode(pvcAccessMode),
		}
	}
	return &csi.VolumeCapability{
		AccessType: getAccessTypeMount(fsType, pvcOptions.MountOptions),
		AccessMode: getAccessMode(pvcAccessMode),
	}

}

func (p *csiProvisioner) Provision(options controller.VolumeOptions) (*v1.PersistentVolume, error) {
	createVolumeRequestParameters := options.Parameters
	migratedVolume := false
	if p.supportsMigrationFromInTreePluginName != "" {
		storageClassName := options.PVC.Spec.StorageClassName
		// TODO(https://github.com/kubernetes-csi/external-provisioner/issues/256): use informers
		// NOTE: we cannot depend on PVC.Annotations[volume.beta.kubernetes.io/storage-provisioner] to get
		// the in-tree provisioner name in case of CSI migration scenarios. The annotation will be
		// set to the CSI provisioner name by PV controller for migration scenarios
		// so that external provisioner can correctly pick up the PVC pointing to an in-tree plugin
		storageClass, err := p.client.StorageV1().StorageClasses().Get(*storageClassName, metav1.GetOptions{})
		if err != nil {
			return nil, fmt.Errorf("failed to get storage class named %s: %v", *storageClassName, err)
		}
		if storageClass.Provisioner == p.supportsMigrationFromInTreePluginName {
			klog.V(2).Infof("translating storage class parameters for in-tree plugin %s to CSI", storageClass.Provisioner)
			createVolumeRequestParameters, err = csitranslationlib.TranslateInTreeStorageClassParametersToCSI(p.supportsMigrationFromInTreePluginName, options.Parameters)
			if err != nil {
				return nil, fmt.Errorf("failed to translate storage class parameters: %v", err)
			}
			migratedVolume = true
		} else {
			klog.V(4).Infof("skip translation of storage class parameters for plugin: %s", storageClass.Provisioner)
		}
	}

	var needSnapshotSupport bool
	if options.PVC.Spec.DataSource != nil {
		// PVC.Spec.DataSource.Name is the name of the VolumeSnapshot API object
		if options.PVC.Spec.DataSource.Name == "" {
			return nil, fmt.Errorf("the PVC source not found for PVC %s", options.PVC.Name)
		}
		if options.PVC.Spec.DataSource.Kind != snapshotKind {
			return nil, fmt.Errorf("the PVC source is not the right type. Expected %s, Got %s", snapshotKind, options.PVC.Spec.DataSource.Kind)
		}
		if *(options.PVC.Spec.DataSource.APIGroup) != snapshotAPIGroup {
			return nil, fmt.Errorf("the PVC source does not belong to the right APIGroup. Expected %s, Got %s", snapshotAPIGroup, *(options.PVC.Spec.DataSource.APIGroup))
		}
		needSnapshotSupport = true
	}

	if err := p.checkDriverCapabilities(needSnapshotSupport); err != nil {
		return nil, err
	}

<<<<<<< HEAD
	pvName, err := p.makeVolumeName(options.PVC.Namespace, options.PVC.Name, string(options.PVC.ObjectMeta.UID))
=======
	if options.PVC.Spec.Selector != nil {
		return nil, fmt.Errorf("claim Selector is not supported")
	}

	pvName, err := makeVolumeName(p.volumeNamePrefix, fmt.Sprintf("%s", options.PVC.ObjectMeta.UID), p.volumeNameUUIDLength)
>>>>>>> 41036d7a
	if err != nil {
		return nil, err
	}

	fsTypesFound := 0
	fsType := ""
	for k, v := range createVolumeRequestParameters {
		if strings.ToLower(k) == "fstype" || k == prefixedFsTypeKey {
			fsType = v
			fsTypesFound++
		}
		if strings.ToLower(k) == "fstype" {
			klog.Warningf(deprecationWarning("fstype", prefixedFsTypeKey, ""))
		}
	}
	if fsTypesFound > 1 {
		return nil, fmt.Errorf("fstype specified in parameters with both \"fstype\" and \"%s\" keys", prefixedFsTypeKey)
	}
	if len(fsType) == 0 {
		fsType = defaultFSType
	}

	capacity := options.PVC.Spec.Resources.Requests[v1.ResourceName(v1.ResourceStorage)]
	volSizeBytes := capacity.Value()

	// Get access mode
	volumeCaps := make([]*csi.VolumeCapability, 0)
	for _, pvcAccessMode := range options.PVC.Spec.AccessModes {
		volumeCaps = append(volumeCaps, getVolumeCapability(options, pvcAccessMode, fsType))
	}

	// Create a CSI CreateVolumeRequest and Response
	req := csi.CreateVolumeRequest{
		Name:               pvName,
		Parameters:         createVolumeRequestParameters,
		VolumeCapabilities: volumeCaps,
		CapacityRange: &csi.CapacityRange{
			RequiredBytes: int64(volSizeBytes),
		},
	}

	if needSnapshotSupport {
		volumeContentSource, err := p.getVolumeContentSource(options)
		if err != nil {
			return nil, fmt.Errorf("error getting snapshot handle for snapshot %s: %v", options.PVC.Spec.DataSource.Name, err)
		}
		req.VolumeContentSource = volumeContentSource
	}

	if p.supportsTopology() {
		requirements, err := GenerateAccessibilityRequirements(
			p.client,
			p.csiAPIClient,
			p.driverName,
			options.PVC.Name,
			options.AllowedTopologies,
			options.SelectedNode)
		if err != nil {
			return nil, fmt.Errorf("error generating accessibility requirements: %v", err)
		}
		req.AccessibilityRequirements = requirements
	}

	klog.V(5).Infof("CreateVolumeRequest %+v", req)

	rep := &csi.CreateVolumeResponse{}

	// Resolve provision secret credentials.
	// No PVC is provided when resolving provision/delete secret names, since the PVC may or may not exist at delete time.
	provisionerSecretRef, err := getSecretReference(provisionerSecretParams, createVolumeRequestParameters, pvName, nil)
	if err != nil {
		return nil, err
	}
	provisionerCredentials, err := getCredentials(p.client, provisionerSecretRef)
	if err != nil {
		return nil, err
	}
	req.Secrets = provisionerCredentials

	// Resolve controller publish, node stage, node publish secret references
	controllerPublishSecretRef, err := getSecretReference(controllerPublishSecretParams, createVolumeRequestParameters, pvName, options.PVC)
	if err != nil {
		return nil, err
	}
	nodeStageSecretRef, err := getSecretReference(nodeStageSecretParams, createVolumeRequestParameters, pvName, options.PVC)
	if err != nil {
		return nil, err
	}
	nodePublishSecretRef, err := getSecretReference(nodePublishSecretParams, createVolumeRequestParameters, pvName, options.PVC)
	if err != nil {
		return nil, err
	}

	req.Parameters, err = removePrefixedParameters(createVolumeRequestParameters)
	if err != nil {
		return nil, fmt.Errorf("failed to strip CSI Parameters of prefixed keys: %v", err)
	}

	ctx, cancel := context.WithTimeout(context.Background(), p.timeout)
	defer cancel()
	rep, err = p.csiClient.CreateVolume(ctx, &req)

	if err != nil {
		return nil, err
	}

	if rep.Volume != nil {
		klog.V(3).Infof("create volume rep: %+v", *rep.Volume)
	}
	volumeAttributes := map[string]string{provisionerIDKey: p.identity}
	for k, v := range rep.Volume.VolumeContext {
		volumeAttributes[k] = v
	}
	respCap := rep.GetVolume().GetCapacityBytes()
	if respCap < volSizeBytes {
		capErr := fmt.Errorf("created volume capacity %v less than requested capacity %v", respCap, volSizeBytes)
		delReq := &csi.DeleteVolumeRequest{
			VolumeId: rep.GetVolume().GetVolumeId(),
		}
		delReq.Secrets = provisionerCredentials
		ctx, cancel := context.WithTimeout(context.Background(), p.timeout)
		defer cancel()
		_, err := p.csiClient.DeleteVolume(ctx, delReq)
		if err != nil {
			capErr = fmt.Errorf("%v. Cleanup of volume %s failed, volume is orphaned: %v", capErr, pvName, err)
		}
		return nil, capErr
	}

	pv := &v1.PersistentVolume{
		ObjectMeta: metav1.ObjectMeta{
			Name: pvName,
		},
		Spec: v1.PersistentVolumeSpec{
			PersistentVolumeReclaimPolicy: options.PersistentVolumeReclaimPolicy,
			AccessModes:                   options.PVC.Spec.AccessModes,
			MountOptions:                  options.MountOptions,
			Capacity: v1.ResourceList{
				v1.ResourceName(v1.ResourceStorage): bytesToGiQuantity(respCap),
			},
			// TODO wait for CSI VolumeSource API
			PersistentVolumeSource: v1.PersistentVolumeSource{
				CSI: &v1.CSIPersistentVolumeSource{
					Driver:                     p.driverName,
					VolumeHandle:               p.volumeIdToHandle(rep.Volume.VolumeId),
					VolumeAttributes:           volumeAttributes,
					ControllerPublishSecretRef: controllerPublishSecretRef,
					NodeStageSecretRef:         nodeStageSecretRef,
					NodePublishSecretRef:       nodePublishSecretRef,
				},
			},
		},
	}

	if p.supportsTopology() {
		pv.Spec.NodeAffinity = GenerateVolumeNodeAffinity(rep.Volume.AccessibleTopology)
	}

	// Set VolumeMode to PV if it is passed via PVC spec when Block feature is enabled
	if options.PVC.Spec.VolumeMode != nil {
		pv.Spec.VolumeMode = options.PVC.Spec.VolumeMode
	}
	// Set FSType if PV is not Block Volume
	if !util.CheckPersistentVolumeClaimModeBlock(options.PVC) {
		pv.Spec.PersistentVolumeSource.CSI.FSType = fsType
	}

	if migratedVolume {
		pv, err = csitranslationlib.TranslateCSIPVToInTree(pv)
		if err != nil {
			klog.Warningf("failed to translate CSI PV to in-tree due to: %v. Deleting provisioned PV", err)
			p.Delete(pv)
			return nil, err
		}
	}

	klog.Infof("successfully created PV %+v", pv.Spec.PersistentVolumeSource)

	return pv, nil
}

func (p *csiProvisioner) supportsTopology() bool {
	return p.pluginCapabilities[csi.PluginCapability_Service_VOLUME_ACCESSIBILITY_CONSTRAINTS] &&
		utilfeature.DefaultFeatureGate.Enabled(features.Topology)
}

func removePrefixedParameters(param map[string]string) (map[string]string, error) {
	newParam := map[string]string{}
	for k, v := range param {
		if strings.HasPrefix(k, csiParameterPrefix) {
			// Check if its well known
			switch k {
			case prefixedFsTypeKey:
			case prefixedProvisionerSecretNameKey:
			case prefixedProvisionerSecretNamespaceKey:
			case prefixedControllerPublishSecretNameKey:
			case prefixedControllerPublishSecretNamespaceKey:
			case prefixedNodeStageSecretNameKey:
			case prefixedNodeStageSecretNamespaceKey:
			case prefixedNodePublishSecretNameKey:
			case prefixedNodePublishSecretNamespaceKey:
			case prefixedResizerSecretNameKey:
			case prefixedResizerSecretNamespaceKey:
			default:
				return map[string]string{}, fmt.Errorf("found unknown parameter key \"%s\" with reserved namespace %s", k, csiParameterPrefix)
			}
		} else {
			// Don't strip, add this key-value to new map
			// Deprecated parameters prefixed with "csi" are not stripped to preserve backwards compatibility
			newParam[k] = v
		}
	}
	return newParam, nil
}

func (p *csiProvisioner) getVolumeContentSource(options controller.VolumeOptions) (*csi.VolumeContentSource, error) {
	snapshotObj, err := p.snapshotClient.VolumesnapshotV1alpha1().VolumeSnapshots(options.PVC.Namespace).Get(options.PVC.Spec.DataSource.Name, metav1.GetOptions{})
	if err != nil {
		return nil, fmt.Errorf("error getting snapshot %s from api server: %v", options.PVC.Spec.DataSource.Name, err)
	}
	if snapshotObj.Status.ReadyToUse == false {
		return nil, fmt.Errorf("snapshot %s is not Ready", options.PVC.Spec.DataSource.Name)
	}

	if snapshotObj.ObjectMeta.DeletionTimestamp != nil {
		return nil, fmt.Errorf("snapshot %s is currently being deleted", options.PVC.Spec.DataSource.Name)
	}
	klog.V(5).Infof("VolumeSnapshot %+v", snapshotObj)

	snapContentObj, err := p.snapshotClient.VolumesnapshotV1alpha1().VolumeSnapshotContents().Get(snapshotObj.Spec.SnapshotContentName, metav1.GetOptions{})
	if err != nil {
		return nil, fmt.Errorf("error getting snapshot:snapshotcontent %s:%s from api server: %v", snapshotObj.Name, snapshotObj.Spec.SnapshotContentName, err)
	}
	klog.V(5).Infof("VolumeSnapshotContent %+v", snapContentObj)

	if snapContentObj.Spec.VolumeSnapshotSource.CSI == nil {
		return nil, fmt.Errorf("error getting snapshot source from snapshot:snapshotcontent %s:%s", snapshotObj.Name, snapshotObj.Spec.SnapshotContentName)
	}

	snapshotSource := csi.VolumeContentSource_Snapshot{
		Snapshot: &csi.VolumeContentSource_SnapshotSource{
			SnapshotId: snapContentObj.Spec.VolumeSnapshotSource.CSI.SnapshotHandle,
		},
	}
	klog.V(5).Infof("VolumeContentSource_Snapshot %+v", snapshotSource)

	if snapshotObj.Status.RestoreSize != nil {
		capacity, exists := options.PVC.Spec.Resources.Requests[v1.ResourceName(v1.ResourceStorage)]
		if !exists {
			return nil, fmt.Errorf("error getting capacity for PVC %s when creating snapshot %s", options.PVC.Name, snapshotObj.Name)
		}
		volSizeBytes := capacity.Value()
		klog.V(5).Infof("Requested volume size is %d and snapshot size is %d for the source snapshot %s", int64(volSizeBytes), int64(snapshotObj.Status.RestoreSize.Value()), snapshotObj.Name)
		// When restoring volume from a snapshot, the volume size should
		// be equal to or larger than its snapshot size.
		if int64(volSizeBytes) < int64(snapshotObj.Status.RestoreSize.Value()) {
			return nil, fmt.Errorf("requested volume size %d is less than the size %d for the source snapshot %s", int64(volSizeBytes), int64(snapshotObj.Status.RestoreSize.Value()), snapshotObj.Name)
		}
		if int64(volSizeBytes) > int64(snapshotObj.Status.RestoreSize.Value()) {
			klog.Warningf("requested volume size %d is greater than the size %d for the source snapshot %s. Volume plugin needs to handle volume expansion.", int64(volSizeBytes), int64(snapshotObj.Status.RestoreSize.Value()), snapshotObj.Name)
		}
	}

	volumeContentSource := &csi.VolumeContentSource{
		Type: &snapshotSource,
	}

	return volumeContentSource, nil
}

func (p *csiProvisioner) Delete(volume *v1.PersistentVolume) error {
	if volume == nil || volume.Spec.CSI == nil {
		return fmt.Errorf("invalid CSI PV")
	}
	volumeId := p.volumeHandleToId(volume.Spec.CSI.VolumeHandle)

	if err := p.checkDriverCapabilities(false); err != nil {
		return err
	}

	req := csi.DeleteVolumeRequest{
		VolumeId: volumeId,
	}
	// get secrets if StorageClass specifies it
	storageClassName := volume.Spec.StorageClassName
	if len(storageClassName) != 0 {
		if storageClass, err := p.client.StorageV1().StorageClasses().Get(storageClassName, metav1.GetOptions{}); err == nil {
			// Resolve provision secret credentials.
			// No PVC is provided when resolving provision/delete secret names, since the PVC may or may not exist at delete time.
			provisionerSecretRef, err := getSecretReference(provisionerSecretParams, storageClass.Parameters, volume.Name, nil)
			if err != nil {
				return err
			}
			credentials, err := getCredentials(p.client, provisionerSecretRef)
			if err != nil {
				return err
			}
			req.Secrets = credentials
		}

	}
	ctx, cancel := context.WithTimeout(context.Background(), p.timeout)
	defer cancel()

	_, err := p.csiClient.DeleteVolume(ctx, &req)

	return err
}

func (p *csiProvisioner) SupportsBlock() bool {
	// SupportsBlock always return true, because current CSI spec doesn't allow checking
	// drivers' capability of block volume before creating volume.
	// Drivers that don't support block volume should return error for CreateVolume called
	// by Provision if block AccessType is specified.
	return true
}

//TODO use a unique volume handle from and to Id
func (p *csiProvisioner) volumeIdToHandle(id string) string {
	return id
}

func (p *csiProvisioner) volumeHandleToId(handle string) string {
	return handle
}

// verifyAndGetSecretNameAndNamespaceTemplate gets the values (templates) associated
// with the parameters specified in "secret" and verifies that they are specified correctly.
func verifyAndGetSecretNameAndNamespaceTemplate(secret deprecatedSecretParamsMap, storageClassParams map[string]string) (nameTemplate, namespaceTemplate string, err error) {
	numName := 0
	numNamespace := 0

	if t, ok := storageClassParams[secret.deprecatedSecretNameKey]; ok {
		nameTemplate = t
		numName++
		klog.Warning(deprecationWarning(secret.deprecatedSecretNameKey, secret.secretNameKey, ""))
	}
	if t, ok := storageClassParams[secret.deprecatedSecretNamespaceKey]; ok {
		namespaceTemplate = t
		numNamespace++
		klog.Warning(deprecationWarning(secret.deprecatedSecretNamespaceKey, secret.secretNamespaceKey, ""))
	}
	if t, ok := storageClassParams[secret.secretNameKey]; ok {
		nameTemplate = t
		numName++
	}
	if t, ok := storageClassParams[secret.secretNamespaceKey]; ok {
		namespaceTemplate = t
		numNamespace++
	}

	if numName > 1 || numNamespace > 1 {
		// Double specified error
		return "", "", fmt.Errorf("%s secrets specified in parameters with both \"csi\" and \"%s\" keys", secret.name, csiParameterPrefix)
	} else if numName != numNamespace {
		// Not both 0 or both 1
		return "", "", fmt.Errorf("either name and namespace for %s secrets specified, Both must be specified", secret.name)
	} else if numName == 1 {
		// Case where we've found a name and a namespace template
		if nameTemplate == "" || namespaceTemplate == "" {
			return "", "", fmt.Errorf("%s secrets specified in parameters but value of either namespace or name is empty", secret.name)
		}
		return nameTemplate, namespaceTemplate, nil
	} else if numName == 0 {
		// No secrets specified
		return "", "", nil
	} else {
		// THIS IS NOT A VALID CASE
		return "", "", fmt.Errorf("unknown error with getting secret name and namespace templates")
	}
}

// getSecretReference returns a reference to the secret specified in the given nameTemplate
//  and namespaceTemplate, or an error if the templates are not specified correctly.
// no lookup of the referenced secret is performed, and the secret may or may not exist.
//
// supported tokens for name resolution:
// - ${pv.name}
// - ${pvc.namespace}
// - ${pvc.name}
// - ${pvc.annotations['ANNOTATION_KEY']} (e.g. ${pvc.annotations['example.com/node-publish-secret-name']})
//
// supported tokens for namespace resolution:
// - ${pv.name}
// - ${pvc.namespace}
//
// an error is returned in the following situations:
// - the nameTemplate or namespaceTemplate contains a token that cannot be resolved
// - the resolved name is not a valid secret name
// - the resolved namespace is not a valid namespace name
func getSecretReference(secretParams deprecatedSecretParamsMap, storageClassParams map[string]string, pvName string, pvc *v1.PersistentVolumeClaim) (*v1.SecretReference, error) {
	nameTemplate, namespaceTemplate, err := verifyAndGetSecretNameAndNamespaceTemplate(secretParams, storageClassParams)
	if err != nil {
		return nil, fmt.Errorf("failed to get name and namespace template from params: %v", err)
	}
	if nameTemplate == "" && namespaceTemplate == "" {
		return nil, nil
	}

	ref := &v1.SecretReference{}
	{
		// Secret namespace template can make use of the PV name or the PVC namespace.
		// Note that neither of those things are under the control of the PVC user.
		namespaceParams := map[string]string{tokenPVNameKey: pvName}
		if pvc != nil {
			namespaceParams[tokenPVCNameSpaceKey] = pvc.Namespace
		}

		resolvedNamespace, err := resolveTemplate(namespaceTemplate, namespaceParams)
		if err != nil {
			return nil, fmt.Errorf("error resolving value %q: %v", namespaceTemplate, err)
		}
		if len(validation.IsDNS1123Label(resolvedNamespace)) > 0 {
			if namespaceTemplate != resolvedNamespace {
				return nil, fmt.Errorf("%q resolved to %q which is not a valid namespace name", namespaceTemplate, resolvedNamespace)
			}
			return nil, fmt.Errorf("%q is not a valid namespace name", namespaceTemplate)
		}
		ref.Namespace = resolvedNamespace
	}

	{
		// Secret name template can make use of the PV name, PVC name or namespace, or a PVC annotation.
		// Note that PVC name and annotations are under the PVC user's control.
		nameParams := map[string]string{tokenPVNameKey: pvName}
		if pvc != nil {
			nameParams[tokenPVCNameKey] = pvc.Name
			nameParams[tokenPVCNameSpaceKey] = pvc.Namespace
			for k, v := range pvc.Annotations {
				nameParams["pvc.annotations['"+k+"']"] = v
			}
		}
		resolvedName, err := resolveTemplate(nameTemplate, nameParams)
		if err != nil {
			return nil, fmt.Errorf("error resolving value %q: %v", nameTemplate, err)
		}
		if len(validation.IsDNS1123Subdomain(resolvedName)) > 0 {
			if nameTemplate != resolvedName {
				return nil, fmt.Errorf("%q resolved to %q which is not a valid secret name", nameTemplate, resolvedName)
			}
			return nil, fmt.Errorf("%q is not a valid secret name", nameTemplate)
		}
		ref.Name = resolvedName
	}

	return ref, nil
}

func resolveTemplate(template string, params map[string]string) (string, error) {
	missingParams := sets.NewString()
	resolved := os.Expand(template, func(k string) string {
		v, ok := params[k]
		if !ok {
			missingParams.Insert(k)
		}
		return v
	})
	if missingParams.Len() > 0 {
		return "", fmt.Errorf("invalid tokens: %q", missingParams.List())
	}
	return resolved, nil
}

func getCredentials(k8s kubernetes.Interface, ref *v1.SecretReference) (map[string]string, error) {
	if ref == nil {
		return nil, nil
	}

	secret, err := k8s.CoreV1().Secrets(ref.Namespace).Get(ref.Name, metav1.GetOptions{})
	if err != nil {
		return nil, fmt.Errorf("error getting secret %s in namespace %s: %v", ref.Name, ref.Namespace, err)
	}

	credentials := map[string]string{}
	for key, value := range secret.Data {
		credentials[key] = string(value)
	}
	return credentials, nil
}

func bytesToGiQuantity(bytes int64) resource.Quantity {
	var num int64
	var floatBytes, MiB, GiB float64
	var suffix string
	floatBytes = float64(bytes)
	MiB = 1024 * 1024
	GiB = MiB * 1024
	// Need to give Quantity nice whole numbers or else it
	// sometimes spits out the value in milibytes. We round up.
	if floatBytes < GiB {
		num = int64(math.Ceil(floatBytes / MiB))
		suffix = "Mi"
	} else {
		num = int64(math.Ceil(floatBytes / GiB))
		suffix = "Gi"
	}
	stringQuantity := fmt.Sprintf("%v%s", num, suffix)
	return resource.MustParse(stringQuantity)
}

func deprecationWarning(deprecatedParam, newParam, removalVersion string) string {
	if removalVersion == "" {
		removalVersion = "a future release"
	}
	newParamPhrase := ""
	if len(newParam) != 0 {
		newParamPhrase = fmt.Sprintf(", please use \"%s\" instead", newParam)
	}
	return fmt.Sprintf("\"%s\" is deprecated and will be removed in %s%s", deprecatedParam, removalVersion, newParamPhrase)
}<|MERGE_RESOLUTION|>--- conflicted
+++ resolved
@@ -148,24 +148,6 @@
 
 // CSIProvisioner struct
 type csiProvisioner struct {
-<<<<<<< HEAD
-	client               kubernetes.Interface
-	csiClient            csi.ControllerClient
-	csiAPIClient         csiclientset.Interface
-	grpcClient           *grpc.ClientConn
-	snapshotClient       snapclientset.Interface
-	timeout              time.Duration
-	identity             string
-	volumeNamePrefix     string
-	volumeNameUUIDLength int
-	volumeNamesReadable  bool
-	config               *rest.Config
-}
-
-type driverState struct {
-	driverName   string
-	capabilities sets.Int
-=======
 	client                                kubernetes.Interface
 	csiClient                             csi.ControllerClient
 	csiAPIClient                          csiclientset.Interface
@@ -175,12 +157,12 @@
 	identity                              string
 	volumeNamePrefix                      string
 	volumeNameUUIDLength                  int
+	volumeNamesReadable                   bool
 	config                                *rest.Config
 	driverName                            string
 	pluginCapabilities                    connection.PluginCapabilitySet
 	controllerCapabilities                connection.ControllerCapabilitySet
 	supportsMigrationFromInTreePluginName string
->>>>>>> 41036d7a
 }
 
 var _ controller.Provisioner = &csiProvisioner{}
@@ -242,18 +224,6 @@
 
 	csiClient := csi.NewControllerClient(grpcClient)
 	provisioner := &csiProvisioner{
-<<<<<<< HEAD
-		client:               client,
-		grpcClient:           grpcClient,
-		csiClient:            csiClient,
-		csiAPIClient:         csiAPIClient,
-		snapshotClient:       snapshotClient,
-		timeout:              connectionTimeout,
-		identity:             identity,
-		volumeNamePrefix:     volumeNamePrefix,
-		volumeNameUUIDLength: volumeNameUUIDLength,
-		volumeNamesReadable:  volumeNamesReadable,
-=======
 		client:                                client,
 		grpcClient:                            grpcClient,
 		csiClient:                             csiClient,
@@ -263,11 +233,11 @@
 		identity:                              identity,
 		volumeNamePrefix:                      volumeNamePrefix,
 		volumeNameUUIDLength:                  volumeNameUUIDLength,
+		volumeNamesReadable:                   volumeNamesReadable,
 		driverName:                            driverName,
 		pluginCapabilities:                    pluginCapabilities,
 		controllerCapabilities:                controllerCapabilities,
 		supportsMigrationFromInTreePluginName: supportsMigrationFromInTreePluginName,
->>>>>>> 41036d7a
 	}
 	return provisioner
 }
@@ -424,15 +394,11 @@
 		return nil, err
 	}
 
-<<<<<<< HEAD
-	pvName, err := p.makeVolumeName(options.PVC.Namespace, options.PVC.Name, string(options.PVC.ObjectMeta.UID))
-=======
 	if options.PVC.Spec.Selector != nil {
 		return nil, fmt.Errorf("claim Selector is not supported")
 	}
 
-	pvName, err := makeVolumeName(p.volumeNamePrefix, fmt.Sprintf("%s", options.PVC.ObjectMeta.UID), p.volumeNameUUIDLength)
->>>>>>> 41036d7a
+	pvName, err := p.makeVolumeName(options.PVC.Namespace, options.PVC.Name, string(options.PVC.ObjectMeta.UID))
 	if err != nil {
 		return nil, err
 	}
