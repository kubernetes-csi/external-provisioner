/*
Copyright 2018 The Kubernetes Authors.

Licensed under the Apache License, Version 2.0 (the "License");
you may not use this file except in compliance with the License.
You may obtain a copy of the License at

    http://www.apache.org/licenses/LICENSE-2.0

Unless required by applicable law or agreed to in writing, software
distributed under the License is distributed on an "AS IS" BASIS,
WITHOUT WARRANTIES OR CONDITIONS OF ANY KIND, either express or implied.
See the License for the specific language governing permissions and
limitations under the License.
*/

package controller

import (
	"context"
	"fmt"
	"io/ioutil"
	"os"
	"path/filepath"
	"reflect"
	"strconv"
	"testing"
	"time"

	"google.golang.org/grpc/codes"
	"google.golang.org/grpc/status"

	"github.com/container-storage-interface/spec/lib/go/csi"
	"github.com/golang/mock/gomock"
	"github.com/kubernetes-csi/csi-lib-utils/connection"
	"github.com/kubernetes-csi/csi-lib-utils/metrics"
	"github.com/kubernetes-csi/csi-lib-utils/rpc"
	"github.com/kubernetes-csi/csi-test/driver"
	"github.com/kubernetes-csi/external-provisioner/pkg/features"
	crdv1 "github.com/kubernetes-csi/external-snapshotter/pkg/apis/volumesnapshot/v1beta1"
	"github.com/kubernetes-csi/external-snapshotter/pkg/client/clientset/versioned/fake"
	"google.golang.org/grpc"
	v1 "k8s.io/api/core/v1"
	storagev1 "k8s.io/api/storage/v1"
	"k8s.io/apimachinery/pkg/api/resource"
	metav1 "k8s.io/apimachinery/pkg/apis/meta/v1"
	"k8s.io/apimachinery/pkg/runtime"
	"k8s.io/apimachinery/pkg/types"
	utilfeature "k8s.io/apiserver/pkg/util/feature"
	"k8s.io/client-go/kubernetes"
	fakeclientset "k8s.io/client-go/kubernetes/fake"
	k8stesting "k8s.io/client-go/testing"
	utilfeaturetesting "k8s.io/component-base/featuregate/testing"
	csitrans "k8s.io/csi-translation-lib"
	"k8s.io/klog"
	"sigs.k8s.io/sig-storage-lib-external-provisioner/v5/controller"
)

func init() {
	klog.InitFlags(nil)
}

const (
	timeout    = 10 * time.Second
	driverName = "test-driver"
)

var (
	volumeModeFileSystem = v1.PersistentVolumeFilesystem
	volumeModeBlock      = v1.PersistentVolumeBlock

	driverNameAnnotation = map[string]string{annStorageProvisioner: driverName}
	translatedKey        = "translated"
)

type csiConnection struct {
	conn *grpc.ClientConn
}

func New(address string) (csiConnection, error) {
	metricsManager := metrics.NewCSIMetricsManager("fake.csi.driver.io" /* driverName */)
	conn, err := connection.Connect(address, metricsManager)
	if err != nil {
		return csiConnection{}, err
	}
	return csiConnection{
		conn: conn,
	}, nil
}

func createMockServer(t *testing.T, tmpdir string) (*gomock.Controller,
	*driver.MockCSIDriver,
	*driver.MockIdentityServer,
	*driver.MockControllerServer,
	csiConnection, error) {
	// Start the mock server
	mockController := gomock.NewController(t)
	controllerServer := driver.NewMockControllerServer(mockController)
	identityServer := driver.NewMockIdentityServer(mockController)
	drv := driver.NewMockCSIDriver(&driver.MockCSIDriverServers{
		Identity:   identityServer,
		Controller: controllerServer,
	})
	drv.StartOnAddress("unix", filepath.Join(tmpdir, "csi.sock"))

	// Create a client connection to it
	addr := drv.Address()
	csiConn, err := New(addr)
	if err != nil {
		return nil, nil, nil, nil, csiConnection{}, err
	}

	return mockController, drv, identityServer, controllerServer, csiConn, nil
}

func tempDir(t *testing.T) string {
	dir, err := ioutil.TempDir("", "external-provisioner-test-")
	if err != nil {
		t.Fatalf("Cannot create temporary directory: %s", err)
	}
	return dir
}

func TestGetPluginName(t *testing.T) {
	test := struct {
		name   string
		output []*csi.GetPluginInfoResponse
	}{
		name: "success",
		output: []*csi.GetPluginInfoResponse{
			{
				Name:          "csi/example-1",
				VendorVersion: "0.2.0",
				Manifest: map[string]string{
					"hello": "world",
				},
			},
			{
				Name:          "csi/example-2",
				VendorVersion: "0.2.0",
				Manifest: map[string]string{
					"hello": "world",
				},
			},
		},
	}

	tmpdir := tempDir(t)
	defer os.RemoveAll(tmpdir)
	mockController, driver, identityServer, _, csiConn, err := createMockServer(t, tmpdir)
	if err != nil {
		t.Fatal(err)
	}
	defer mockController.Finish()
	defer driver.Stop()

	in := &csi.GetPluginInfoRequest{}
	out := test.output[0]

	identityServer.EXPECT().GetPluginInfo(gomock.Any(), in).Return(out, nil).Times(1)
	oldName, err := GetDriverName(csiConn.conn, timeout)
	if err != nil {
		t.Errorf("test %q: Failed to get driver's name", test.name)
	}
	if oldName != test.output[0].Name {
		t.Errorf("test %s: failed, expected %s got %s", test.name, test.output[0].Name, oldName)
	}

	out = test.output[1]
	identityServer.EXPECT().GetPluginInfo(gomock.Any(), in).Return(out, nil).Times(1)
	newName, err := GetDriverName(csiConn.conn, timeout)
	if err != nil {
		t.Errorf("test %s: Failed to get driver's name", test.name)
	}
	if newName != test.output[1].Name {
		t.Errorf("test %q: failed, expected %s got %s", test.name, test.output[1].Name, newName)
	}

	if oldName == newName {
		t.Errorf("test: %s failed, driver's names should not match", test.name)
	}
}

func TestStripPrefixedCSIParams(t *testing.T) {
	testcases := []struct {
		name           string
		params         map[string]string
		expectedParams map[string]string
		expectErr      bool
	}{
		{
			name:           "no prefix",
			params:         map[string]string{"csiFoo": "bar", "bim": "baz"},
			expectedParams: map[string]string{"csiFoo": "bar", "bim": "baz"},
		},
		{
			name:           "one prefixed",
			params:         map[string]string{prefixedControllerPublishSecretNameKey: "bar", "bim": "baz"},
			expectedParams: map[string]string{"bim": "baz"},
		},
		{
			name:           "prefix in value",
			params:         map[string]string{"foo": prefixedFsTypeKey, "bim": "baz"},
			expectedParams: map[string]string{"foo": prefixedFsTypeKey, "bim": "baz"},
		},
		{
			name: "all known prefixed",
			params: map[string]string{
				prefixedFsTypeKey:                           "csiBar",
				prefixedProvisionerSecretNameKey:            "csiBar",
				prefixedProvisionerSecretNamespaceKey:       "csiBar",
				prefixedControllerPublishSecretNameKey:      "csiBar",
				prefixedControllerPublishSecretNamespaceKey: "csiBar",
				prefixedNodeStageSecretNameKey:              "csiBar",
				prefixedNodeStageSecretNamespaceKey:         "csiBar",
				prefixedNodePublishSecretNameKey:            "csiBar",
				prefixedNodePublishSecretNamespaceKey:       "csiBar",
				prefixedControllerExpandSecretNameKey:       "csiBar",
				prefixedControllerExpandSecretNamespaceKey:  "csiBar",
				prefixedDefaultSecretNameKey:                "csiBar",
				prefixedDefaultSecretNamespaceKey:           "csiBar",
			},
			expectedParams: map[string]string{},
		},
		{
			name: "all known deprecated params not stripped",
			params: map[string]string{
				"fstype":                            "csiBar",
				provisionerSecretNameKey:            "csiBar",
				provisionerSecretNamespaceKey:       "csiBar",
				controllerPublishSecretNameKey:      "csiBar",
				controllerPublishSecretNamespaceKey: "csiBar",
				nodeStageSecretNameKey:              "csiBar",
				nodeStageSecretNamespaceKey:         "csiBar",
				nodePublishSecretNameKey:            "csiBar",
				nodePublishSecretNamespaceKey:       "csiBar",
			},
			expectedParams: map[string]string{
				"fstype":                            "csiBar",
				provisionerSecretNameKey:            "csiBar",
				provisionerSecretNamespaceKey:       "csiBar",
				controllerPublishSecretNameKey:      "csiBar",
				controllerPublishSecretNamespaceKey: "csiBar",
				nodeStageSecretNameKey:              "csiBar",
				nodeStageSecretNamespaceKey:         "csiBar",
				nodePublishSecretNameKey:            "csiBar",
				nodePublishSecretNamespaceKey:       "csiBar",
			},
		},

		{
			name:      "unknown prefixed var",
			params:    map[string]string{csiParameterPrefix + "bim": "baz"},
			expectErr: true,
		},
		{
			name:           "empty",
			params:         map[string]string{},
			expectedParams: map[string]string{},
		},
	}

	for _, tc := range testcases {
		t.Logf("test: %v", tc.name)

		newParams, err := removePrefixedParameters(tc.params)
		if err != nil {
			if tc.expectErr {
				continue
			} else {
				t.Fatalf("Encountered unexpected error: %v", err)
			}
		} else {
			if tc.expectErr {
				t.Fatalf("Did not get error when one was expected")
			}
		}

		eq := reflect.DeepEqual(newParams, tc.expectedParams)
		if !eq {
			t.Fatalf("Stripped parameters: %v not equal to expected parameters: %v", newParams, tc.expectedParams)
		}
	}
}

func TestGetDriverName(t *testing.T) {
	tests := []struct {
		name        string
		output      *csi.GetPluginInfoResponse
		injectError bool
		expectError bool
	}{
		{
			name: "success",
			output: &csi.GetPluginInfoResponse{
				Name:          "csi/example",
				VendorVersion: "0.2.0",
				Manifest: map[string]string{
					"hello": "world",
				},
			},
			expectError: false,
		},
		{
			name:        "gRPC error",
			output:      nil,
			injectError: true,
			expectError: true,
		},
		{
			name: "empty name",
			output: &csi.GetPluginInfoResponse{
				Name: "",
			},
			expectError: true,
		},
	}

	tmpdir := tempDir(t)
	defer os.RemoveAll(tmpdir)
	mockController, driver, identityServer, _, csiConn, err := createMockServer(t, tmpdir)
	if err != nil {
		t.Fatal(err)
	}
	defer mockController.Finish()
	defer driver.Stop()

	for _, test := range tests {

		in := &csi.GetPluginInfoRequest{}

		out := test.output
		var injectedErr error
		if test.injectError {
			injectedErr = fmt.Errorf("mock error")
		}

		// Setup expectation
		identityServer.EXPECT().GetPluginInfo(gomock.Any(), in).Return(out, injectedErr).Times(1)

		name, err := GetDriverName(csiConn.conn, timeout)
		if test.expectError && err == nil {
			t.Errorf("test %q: Expected error, got none", test.name)
		}
		if !test.expectError && err != nil {
			t.Errorf("test %q: got error: %v", test.name, err)
		}
		if err == nil && name != "csi/example" {
			t.Errorf("got unexpected name: %q", name)
		}
	}
}

func TestBytesToQuantity(t *testing.T) {
	tests := []struct {
		testName    string
		bytes       float64
		quantString string
	}{
		{
			"Gibibyte rounding up from above .5",
			5.56 * 1024 * 1024 * 1024,
			"6Gi",
		},
		{
			"Gibibyte rounding up from below .5",
			5.23 * 1024 * 1024 * 1024,
			"6Gi",
		},
		{
			"Gibibyte exact",
			5 * 1024 * 1024 * 1024,
			"5Gi",
		},
		{
			"Mebibyte rounding up from below .5",
			5.23 * 1024 * 1024,
			"6Mi",
		},
		{
			"Mebibyte/Gibibyte barrier (Quantity type rounds this)",
			// (1024 * 1024 * 1024) - 1
			1073741823,
			"1Gi",
		},
	}

	for _, test := range tests {
		q := bytesToGiQuantity(int64(test.bytes))
		if q.String() != test.quantString {
			t.Errorf("test: %s, expected: %v, got: %v", test.testName, test.quantString, q.String())
		}
	}

}

func TestCreateDriverReturnsInvalidCapacityDuringProvision(t *testing.T) {
	// Set up mocks
	var requestedBytes int64 = 100

	tmpdir := tempDir(t)
	defer os.RemoveAll(tmpdir)
	mockController, driver, _, controllerServer, csiConn, err := createMockServer(t, tmpdir)
	if err != nil {
		t.Fatal(err)
	}
	defer mockController.Finish()
	defer driver.Stop()

	pluginCaps, controllerCaps := provisionCapabilities()
<<<<<<< HEAD
	csiProvisioner := NewCSIProvisioner(nil, 5*time.Second, "test-provisioner", "test", 5, false, csiConn.conn, nil, driverName, pluginCaps, controllerCaps, "", false)
=======
	csiProvisioner := NewCSIProvisioner(nil, 5*time.Second, "test-provisioner", "test",
		5, csiConn.conn, nil, driverName, pluginCaps, controllerCaps, "", false, csitrans.New(), nil, nil, nil, nil, false)
>>>>>>> 8e34a88e

	// Requested PVC with requestedBytes storage
	deletePolicy := v1.PersistentVolumeReclaimDelete
	opts := controller.ProvisionOptions{
		StorageClass: &storagev1.StorageClass{
			ReclaimPolicy: &deletePolicy,
			Parameters:    map[string]string{},
		},
		PVName: "test-name",
		PVC:    createFakePVC(requestedBytes),
	}

	// Drivers CreateVolume response with lower capacity bytes than request
	out := &csi.CreateVolumeResponse{
		Volume: &csi.Volume{
			CapacityBytes: requestedBytes - 1,
			VolumeId:      "test-volume-id",
		},
	}

	// Set up Mocks
	controllerServer.EXPECT().CreateVolume(gomock.Any(), gomock.Any()).Return(out, nil).Times(1)
	// Since capacity returned by driver is invalid, we expect the provision call to clean up the volume
	controllerServer.EXPECT().DeleteVolume(gomock.Any(), &csi.DeleteVolumeRequest{
		VolumeId: "test-volume-id",
	}).Return(&csi.DeleteVolumeResponse{}, nil).Times(1)

	// Call provision
	_, err = csiProvisioner.Provision(opts)
	if err == nil {
		t.Errorf("Provision did not cause an error when one was expected")
		return
	}
	t.Logf("Provision encountered an error: %v, expected: create volume capacity less than requested capacity", err)
}

func provisionCapabilities() (rpc.PluginCapabilitySet, rpc.ControllerCapabilitySet) {
	return rpc.PluginCapabilitySet{
			csi.PluginCapability_Service_CONTROLLER_SERVICE: true,
		}, rpc.ControllerCapabilitySet{
			csi.ControllerServiceCapability_RPC_CREATE_DELETE_VOLUME: true,
		}
}

func provisionFromSnapshotCapabilities() (rpc.PluginCapabilitySet, rpc.ControllerCapabilitySet) {
	return rpc.PluginCapabilitySet{
			csi.PluginCapability_Service_CONTROLLER_SERVICE: true,
		}, rpc.ControllerCapabilitySet{
			csi.ControllerServiceCapability_RPC_CREATE_DELETE_VOLUME:   true,
			csi.ControllerServiceCapability_RPC_CREATE_DELETE_SNAPSHOT: true,
		}
}

func provisionWithTopologyCapabilities() (rpc.PluginCapabilitySet, rpc.ControllerCapabilitySet) {
	return rpc.PluginCapabilitySet{
			csi.PluginCapability_Service_CONTROLLER_SERVICE:               true,
			csi.PluginCapability_Service_VOLUME_ACCESSIBILITY_CONSTRAINTS: true,
		}, rpc.ControllerCapabilitySet{
			csi.ControllerServiceCapability_RPC_CREATE_DELETE_VOLUME: true,
		}
}

func provisionFromPVCCapabilities() (rpc.PluginCapabilitySet, rpc.ControllerCapabilitySet) {
	return rpc.PluginCapabilitySet{
			csi.PluginCapability_Service_CONTROLLER_SERVICE: true,
		}, rpc.ControllerCapabilitySet{
			csi.ControllerServiceCapability_RPC_CREATE_DELETE_VOLUME: true,
			csi.ControllerServiceCapability_RPC_CLONE_VOLUME:         true,
		}
}

func createFakeNamedPVC(requestBytes int64, name string, userAnnotations map[string]string) *v1.PersistentVolumeClaim {
	annotations := map[string]string{annStorageProvisioner: driverName}
	for k, v := range userAnnotations {
		annotations[k] = v
	}

	return &v1.PersistentVolumeClaim{
		ObjectMeta: metav1.ObjectMeta{
			UID:         "testid",
			Name:        name,
			Namespace:   "fake-ns",
			Annotations: annotations,
		},
		Spec: v1.PersistentVolumeClaimSpec{
			Selector: nil, // Provisioner doesn't support selector
			Resources: v1.ResourceRequirements{
				Requests: v1.ResourceList{
					v1.ResourceName(v1.ResourceStorage): resource.MustParse(strconv.FormatInt(requestBytes, 10)),
				},
			},
		},
	}
}

// Minimal PVC required for tests to function
func createFakePVC(requestBytes int64) *v1.PersistentVolumeClaim {
	return createFakeNamedPVC(requestBytes, "fake-pvc", nil)
}

// createFakePVCWithVolumeMode returns PVC with VolumeMode
func createFakePVCWithVolumeMode(requestBytes int64, volumeMode v1.PersistentVolumeMode) *v1.PersistentVolumeClaim {
	claim := createFakePVC(requestBytes)
	claim.Spec.VolumeMode = &volumeMode
	return claim
}

// fakeClaim returns a valid PVC with the requested settings
func fakeClaim(name, namespace, claimUID string, capacity int64, boundToVolume string, phase v1.PersistentVolumeClaimPhase, class *string, mode string) *v1.PersistentVolumeClaim {
	claim := v1.PersistentVolumeClaim{
		ObjectMeta: metav1.ObjectMeta{
			Name:            name,
			Namespace:       namespace,
			UID:             types.UID(claimUID),
			ResourceVersion: "1",
			SelfLink:        "/api/v1/namespaces/testns/persistentvolumeclaims/" + name,
		},
		Spec: v1.PersistentVolumeClaimSpec{
			AccessModes: []v1.PersistentVolumeAccessMode{v1.ReadWriteOnce, v1.ReadOnlyMany},
			Resources: v1.ResourceRequirements{
				Requests: v1.ResourceList{
					v1.ResourceName(v1.ResourceStorage): *resource.NewQuantity(capacity, resource.BinarySI),
				},
			},
			VolumeName:       boundToVolume,
			StorageClassName: class,
		},
		Status: v1.PersistentVolumeClaimStatus{
			Phase: phase,
		},
	}

	if phase == v1.ClaimBound {
		claim.Status.AccessModes = claim.Spec.AccessModes
		claim.Status.Capacity = claim.Spec.Resources.Requests
	}

	switch mode {
	case "block":
		claim.Spec.VolumeMode = &volumeModeBlock
	case "filesystem":
		claim.Spec.VolumeMode = &volumeModeFileSystem
	default:
		// leave it undefined/nil to maintaint the current defaults for test cases
	}
	return &claim

}
func TestGetSecretReference(t *testing.T) {
	testcases := map[string]struct {
		secretParams secretParamsMap
		params       map[string]string
		pvName       string
		pvc          *v1.PersistentVolumeClaim

		expectRef *v1.SecretReference
		expectErr bool
	}{
		"no params": {
			secretParams: nodePublishSecretParams,
			params:       nil,
			expectRef:    nil,
		},
		"empty err": {
			secretParams: nodePublishSecretParams,
			params:       map[string]string{nodePublishSecretNameKey: "", nodePublishSecretNamespaceKey: ""},
			expectErr:    true,
		},
		"[deprecated] name, no namespace": {
			secretParams: nodePublishSecretParams,
			params:       map[string]string{nodePublishSecretNameKey: "foo"},
			expectErr:    true,
		},
		"name, no namespace": {
			secretParams: nodePublishSecretParams,
			params:       map[string]string{prefixedNodePublishSecretNameKey: "foo"},
			expectErr:    true,
		},
		"[deprecated] namespace, no name": {
			secretParams: nodePublishSecretParams,
			params:       map[string]string{nodePublishSecretNamespaceKey: "foo"},
			expectErr:    true,
		},
		"namespace, no name": {
			secretParams: nodePublishSecretParams,
			params:       map[string]string{prefixedNodePublishSecretNamespaceKey: "foo"},
			expectErr:    true,
		},
		"[deprecated] simple - valid": {
			secretParams: nodePublishSecretParams,
			params:       map[string]string{nodePublishSecretNameKey: "name", nodePublishSecretNamespaceKey: "ns"},
			pvc:          &v1.PersistentVolumeClaim{},
			expectRef:    &v1.SecretReference{Name: "name", Namespace: "ns"},
		},
		"deprecated and new both": {
			secretParams: nodePublishSecretParams,
			params:       map[string]string{nodePublishSecretNameKey: "name", nodePublishSecretNamespaceKey: "ns", prefixedNodePublishSecretNameKey: "name", prefixedNodePublishSecretNamespaceKey: "ns"},
			expectErr:    true,
		},
		"deprecated and new names": {
			secretParams: nodePublishSecretParams,
			params:       map[string]string{nodePublishSecretNameKey: "name", nodePublishSecretNamespaceKey: "ns", prefixedNodePublishSecretNameKey: "name"},
			expectErr:    true,
		},
		"deprecated and new namespace": {
			secretParams: nodePublishSecretParams,
			params:       map[string]string{nodePublishSecretNameKey: "name", nodePublishSecretNamespaceKey: "ns", prefixedNodePublishSecretNamespaceKey: "ns"},
			expectErr:    true,
		},
		"deprecated and new mixed": {
			secretParams: nodePublishSecretParams,
			params:       map[string]string{nodePublishSecretNameKey: "name", prefixedNodePublishSecretNamespaceKey: "ns"},
			pvc:          &v1.PersistentVolumeClaim{},
			expectRef:    &v1.SecretReference{Name: "name", Namespace: "ns"},
		},
		"simple - valid": {
			secretParams: nodePublishSecretParams,
			params:       map[string]string{prefixedNodePublishSecretNameKey: "name", prefixedNodePublishSecretNamespaceKey: "ns"},
			pvc:          &v1.PersistentVolumeClaim{},
			expectRef:    &v1.SecretReference{Name: "name", Namespace: "ns"},
		},
		"simple - valid, no pvc": {
			secretParams: provisionerSecretParams,
			params:       map[string]string{provisionerSecretNameKey: "name", provisionerSecretNamespaceKey: "ns"},
			pvc:          nil,
			expectRef:    &v1.SecretReference{Name: "name", Namespace: "ns"},
		},
		"simple - valid, pvc name and namespace": {
			secretParams: provisionerSecretParams,
			params: map[string]string{
				provisionerSecretNameKey:      "param-name",
				provisionerSecretNamespaceKey: "param-ns",
			},
			pvc: &v1.PersistentVolumeClaim{
				ObjectMeta: metav1.ObjectMeta{
					Name:      "name",
					Namespace: "ns",
				},
			},
			expectRef: &v1.SecretReference{Name: "param-name", Namespace: "param-ns"},
		},
		"simple - invalid name": {
			secretParams: nodePublishSecretParams,
			params:       map[string]string{nodePublishSecretNameKey: "bad name", nodePublishSecretNamespaceKey: "ns"},
			pvc:          &v1.PersistentVolumeClaim{},
			expectRef:    nil,
			expectErr:    true,
		},
		"simple - invalid namespace": {
			secretParams: nodePublishSecretParams,
			params:       map[string]string{nodePublishSecretNameKey: "name", nodePublishSecretNamespaceKey: "bad ns"},
			pvc:          &v1.PersistentVolumeClaim{},
			expectRef:    nil,
			expectErr:    true,
		},
		"template - PVC name annotations not supported for Provision and Delete": {
			secretParams: provisionerSecretParams,
			params: map[string]string{
				prefixedProvisionerSecretNameKey: "static-${pv.name}-${pvc.namespace}-${pvc.name}-${pvc.annotations['akey']}",
			},
			pvc: &v1.PersistentVolumeClaim{
				ObjectMeta: metav1.ObjectMeta{
					Name:      "name",
					Namespace: "ns",
				},
			},
			expectErr: true,
		},
		"template - valid nodepublish secret ref": {
			secretParams: nodePublishSecretParams,
			params: map[string]string{
				nodePublishSecretNameKey:      "static-${pv.name}-${pvc.namespace}-${pvc.name}-${pvc.annotations['akey']}",
				nodePublishSecretNamespaceKey: "static-${pv.name}-${pvc.namespace}",
			},
			pvName: "pvname",
			pvc: &v1.PersistentVolumeClaim{
				ObjectMeta: metav1.ObjectMeta{
					Name:        "pvcname",
					Namespace:   "pvcnamespace",
					Annotations: map[string]string{"akey": "avalue"},
				},
			},
			expectRef: &v1.SecretReference{Name: "static-pvname-pvcnamespace-pvcname-avalue", Namespace: "static-pvname-pvcnamespace"},
		},
		"template - valid provisioner secret ref": {
			secretParams: provisionerSecretParams,
			params: map[string]string{
				provisionerSecretNameKey:      "static-provisioner-${pv.name}-${pvc.namespace}-${pvc.name}",
				provisionerSecretNamespaceKey: "static-provisioner-${pv.name}-${pvc.namespace}",
			},
			pvName: "pvname",
			pvc: &v1.PersistentVolumeClaim{
				ObjectMeta: metav1.ObjectMeta{
					Name:      "pvcname",
					Namespace: "pvcnamespace",
				},
			},
			expectRef: &v1.SecretReference{Name: "static-provisioner-pvname-pvcnamespace-pvcname", Namespace: "static-provisioner-pvname-pvcnamespace"},
		},
		"template - valid, with pvc.name": {
			secretParams: provisionerSecretParams,
			params: map[string]string{
				provisionerSecretNameKey:      "${pvc.name}",
				provisionerSecretNamespaceKey: "ns",
			},
			pvc: &v1.PersistentVolumeClaim{
				ObjectMeta: metav1.ObjectMeta{
					Name:      "pvcname",
					Namespace: "pvcns",
				},
			},
			expectRef: &v1.SecretReference{Name: "pvcname", Namespace: "ns"},
		},
		"template - valid, provisioner with pvc name and namepsace": {
			secretParams: provisionerSecretParams,
			params: map[string]string{
				provisionerSecretNameKey:      "${pvc.name}",
				provisionerSecretNamespaceKey: "${pvc.namespace}",
			},
			pvc: &v1.PersistentVolumeClaim{
				ObjectMeta: metav1.ObjectMeta{
					Name:      "pvcname",
					Namespace: "pvcns",
				},
			},
			expectRef: &v1.SecretReference{Name: "pvcname", Namespace: "pvcns"},
		},
		"template - valid, static pvc name and templated namespace": {
			secretParams: provisionerSecretParams,
			params: map[string]string{
				provisionerSecretNameKey:      "static-name-1",
				provisionerSecretNamespaceKey: "${pvc.namespace}",
			},
			pvc: &v1.PersistentVolumeClaim{
				ObjectMeta: metav1.ObjectMeta{
					Name:      "name",
					Namespace: "ns",
				},
			},
			expectRef: &v1.SecretReference{Name: "static-name-1", Namespace: "ns"},
		},
		"template - invalid namespace tokens": {
			secretParams: nodePublishSecretParams,
			params: map[string]string{
				nodePublishSecretNameKey:      "myname",
				nodePublishSecretNamespaceKey: "mynamespace${bar}",
			},
			pvc:       &v1.PersistentVolumeClaim{},
			expectRef: nil,
			expectErr: true,
		},
		"template - invalid name tokens": {
			secretParams: nodePublishSecretParams,
			params: map[string]string{
				nodePublishSecretNameKey:      "myname${foo}",
				nodePublishSecretNamespaceKey: "mynamespace",
			},
			pvc:       &v1.PersistentVolumeClaim{},
			expectRef: nil,
			expectErr: true,
		},
	}

	for k, tc := range testcases {
		t.Run(k, func(t *testing.T) {
			ref, err := getSecretReference(tc.secretParams, tc.params, tc.pvName, tc.pvc)
			if err != nil {
				if tc.expectErr {
					return
				}
				t.Fatalf("Did not expect error but got: %v", err)
			} else {
				if tc.expectErr {
					t.Fatalf("Expected error but got none")
				}
			}
			if !reflect.DeepEqual(ref, tc.expectRef) {
				t.Errorf("Expected %v, got %v", tc.expectRef, ref)
			}
		})
	}
}

type provisioningTestcase struct {
	volOpts           controller.ProvisionOptions
	notNilSelector    bool
	makeVolumeNameErr bool
	getSecretRefErr   bool
	getCredentialsErr bool
	volWithLessCap    bool
	volWithZeroCap    bool
	expectedPVSpec    *pvSpec
	clientSetObjects  []runtime.Object
	createVolumeError error
	expectErr         bool
	expectState       controller.ProvisioningState
	expectCreateVolDo interface{}
	withExtraMetadata bool
}

type pvSpec struct {
	Name          string
	ReclaimPolicy v1.PersistentVolumeReclaimPolicy
	AccessModes   []v1.PersistentVolumeAccessMode
	MountOptions  []string
	VolumeMode    *v1.PersistentVolumeMode
	Capacity      v1.ResourceList
	CSIPVS        *v1.CSIPersistentVolumeSource
}

const defaultSecretNsName = "default"

func getDefaultStorageClassSecretParameters() map[string]string {
	return map[string]string{
		controllerPublishSecretNameKey:             "ctrlpublishsecret",
		controllerPublishSecretNamespaceKey:        defaultSecretNsName,
		nodeStageSecretNameKey:                     "nodestagesecret",
		nodeStageSecretNamespaceKey:                defaultSecretNsName,
		nodePublishSecretNameKey:                   "nodepublishsecret",
		nodePublishSecretNamespaceKey:              defaultSecretNsName,
		prefixedControllerExpandSecretNameKey:      "controllerexpandsecret",
		prefixedControllerExpandSecretNamespaceKey: defaultSecretNsName,
	}
}

func getDefaultSecretObjects() []runtime.Object {
	return []runtime.Object{
		&v1.Secret{
			ObjectMeta: metav1.ObjectMeta{
				Name:      "ctrlpublishsecret",
				Namespace: defaultSecretNsName,
			},
		}, &v1.Secret{
			ObjectMeta: metav1.ObjectMeta{
				Name:      "nodestagesecret",
				Namespace: defaultSecretNsName,
			},
		}, &v1.Secret{
			ObjectMeta: metav1.ObjectMeta{
				Name:      "nodepublishsecret",
				Namespace: defaultSecretNsName,
			},
		}, &v1.Secret{
			ObjectMeta: metav1.ObjectMeta{
				Name:      "controllerexpandsecret",
				Namespace: defaultSecretNsName,
			},
		},
	}
}

func TestProvision(t *testing.T) {
	var requestedBytes int64 = 100
	deletePolicy := v1.PersistentVolumeReclaimDelete
	testcases := map[string]provisioningTestcase{
		"normal provision": {
			volOpts: controller.ProvisionOptions{
				StorageClass: &storagev1.StorageClass{
					ReclaimPolicy: &deletePolicy,
					Parameters: map[string]string{
						"fstype": "ext3",
					},
				},
				PVName: "test-name",
				PVC:    createFakePVC(requestedBytes),
			},
			expectedPVSpec: &pvSpec{
				Name:          "test-testi",
				ReclaimPolicy: v1.PersistentVolumeReclaimDelete,
				Capacity: v1.ResourceList{
					v1.ResourceName(v1.ResourceStorage): bytesToGiQuantity(requestedBytes),
				},
				CSIPVS: &v1.CSIPersistentVolumeSource{
					Driver:       "test-driver",
					VolumeHandle: "test-volume-id",
					FSType:       "ext3",
					VolumeAttributes: map[string]string{
						"storage.kubernetes.io/csiProvisionerIdentity": "test-provisioner",
					},
				},
			},
			expectState: controller.ProvisioningFinished,
		},
		"normal provision with extra metadata": {
			volOpts: controller.ProvisionOptions{
				StorageClass: &storagev1.StorageClass{
					ReclaimPolicy: &deletePolicy,
					Parameters: map[string]string{
						"fstype": "ext3",
					},
				},
				PVName: "test-name",
				PVC:    createFakePVC(requestedBytes),
			},
			withExtraMetadata: true,
			expectedPVSpec: &pvSpec{
				Name:          "test-testi",
				ReclaimPolicy: v1.PersistentVolumeReclaimDelete,
				Capacity: v1.ResourceList{
					v1.ResourceName(v1.ResourceStorage): bytesToGiQuantity(requestedBytes),
				},
				CSIPVS: &v1.CSIPersistentVolumeSource{
					Driver:       "test-driver",
					VolumeHandle: "test-volume-id",
					FSType:       "ext3",
					VolumeAttributes: map[string]string{
						"storage.kubernetes.io/csiProvisionerIdentity": "test-provisioner",
					},
				},
			},
			expectCreateVolDo: func(ctx context.Context, req *csi.CreateVolumeRequest) {
				pvc := createFakePVC(requestedBytes)
				expectedParams := map[string]string{
					pvcNameKey:      pvc.GetName(),
					pvcNamespaceKey: pvc.GetNamespace(),
					pvNameKey:       "test-testi",
					"fstype":        "ext3",
				}
				if fmt.Sprintf("%v", req.Parameters) != fmt.Sprintf("%v", expectedParams) { // only pvc name/namespace left
					t.Errorf("Unexpected parameters: %v", req.Parameters)
				}
			},
			expectState: controller.ProvisioningFinished,
		},
		"multiple fsType provision": {
			volOpts: controller.ProvisionOptions{
				StorageClass: &storagev1.StorageClass{
					ReclaimPolicy: &deletePolicy,
					Parameters: map[string]string{
						"fstype":          "ext3",
						prefixedFsTypeKey: "ext4",
					},
				},
				PVName: "test-name",
				PVC:    createFakePVC(requestedBytes),
			},
			expectErr:   true,
			expectState: controller.ProvisioningFinished,
		},
		"provision with prefixed FS Type key": {
			volOpts: controller.ProvisionOptions{
				StorageClass: &storagev1.StorageClass{
					ReclaimPolicy: &deletePolicy,
					Parameters: map[string]string{
						prefixedFsTypeKey: "ext3",
					},
				},
				PVName: "test-name",
				PVC:    createFakePVC(requestedBytes),
			},
			expectedPVSpec: &pvSpec{
				Name:          "test-testi",
				ReclaimPolicy: v1.PersistentVolumeReclaimDelete,
				Capacity: v1.ResourceList{
					v1.ResourceName(v1.ResourceStorage): bytesToGiQuantity(requestedBytes),
				},
				CSIPVS: &v1.CSIPersistentVolumeSource{
					Driver:       "test-driver",
					VolumeHandle: "test-volume-id",
					FSType:       "ext3",
					VolumeAttributes: map[string]string{
						"storage.kubernetes.io/csiProvisionerIdentity": "test-provisioner",
					},
				},
			},
			expectCreateVolDo: func(ctx context.Context, req *csi.CreateVolumeRequest) {
				if len(req.Parameters) != 0 {
					t.Errorf("Parameters should have been stripped")
				}
			},
			expectState: controller.ProvisioningFinished,
		},
		"provision with access mode multi node multi writer": {
			volOpts: controller.ProvisionOptions{
				StorageClass: &storagev1.StorageClass{
					ReclaimPolicy: &deletePolicy,
					Parameters:    map[string]string{},
				},
				PVName: "test-name",
				PVC: &v1.PersistentVolumeClaim{
					ObjectMeta: metav1.ObjectMeta{
						UID:         "testid",
						Annotations: driverNameAnnotation,
					},
					Spec: v1.PersistentVolumeClaimSpec{
						Selector: nil,
						Resources: v1.ResourceRequirements{
							Requests: v1.ResourceList{
								v1.ResourceName(v1.ResourceStorage): resource.MustParse(strconv.FormatInt(requestedBytes, 10)),
							},
						},
						AccessModes: []v1.PersistentVolumeAccessMode{v1.ReadWriteMany},
					},
				},
			},
			expectedPVSpec: &pvSpec{
				Name:          "test-testi",
				ReclaimPolicy: v1.PersistentVolumeReclaimDelete,
				AccessModes:   []v1.PersistentVolumeAccessMode{v1.ReadWriteMany},
				Capacity: v1.ResourceList{
					v1.ResourceName(v1.ResourceStorage): bytesToGiQuantity(requestedBytes),
				},
				CSIPVS: &v1.CSIPersistentVolumeSource{
					Driver:       "test-driver",
					VolumeHandle: "test-volume-id",
					FSType:       "ext4",
					VolumeAttributes: map[string]string{
						"storage.kubernetes.io/csiProvisionerIdentity": "test-provisioner",
					},
				},
			},
			expectCreateVolDo: func(ctx context.Context, req *csi.CreateVolumeRequest) {
				if len(req.GetVolumeCapabilities()) != 1 {
					t.Errorf("Incorrect length in volume capabilities")
				}
				if req.GetVolumeCapabilities()[0].GetAccessMode() == nil {
					t.Errorf("Expected access mode to be set")
				}
				if req.GetVolumeCapabilities()[0].GetAccessMode().GetMode() != csi.VolumeCapability_AccessMode_MULTI_NODE_MULTI_WRITER {
					t.Errorf("Expected multi_node_multi_writer")
				}
			},
			expectState: controller.ProvisioningFinished,
		},
		"provision with access mode multi node multi readonly": {
			volOpts: controller.ProvisionOptions{
				StorageClass: &storagev1.StorageClass{
					ReclaimPolicy: &deletePolicy,
					Parameters:    map[string]string{},
				},
				PVName: "test-name",
				PVC: &v1.PersistentVolumeClaim{
					ObjectMeta: metav1.ObjectMeta{
						UID:         "testid",
						Annotations: driverNameAnnotation,
					},
					Spec: v1.PersistentVolumeClaimSpec{
						Selector: nil,
						Resources: v1.ResourceRequirements{
							Requests: v1.ResourceList{
								v1.ResourceName(v1.ResourceStorage): resource.MustParse(strconv.FormatInt(requestedBytes, 10)),
							},
						},
						AccessModes: []v1.PersistentVolumeAccessMode{v1.ReadOnlyMany},
					},
				},
			},
			expectedPVSpec: &pvSpec{
				Name:          "test-testi",
				ReclaimPolicy: v1.PersistentVolumeReclaimDelete,
				AccessModes:   []v1.PersistentVolumeAccessMode{v1.ReadOnlyMany},
				Capacity: v1.ResourceList{
					v1.ResourceName(v1.ResourceStorage): bytesToGiQuantity(requestedBytes),
				},
				CSIPVS: &v1.CSIPersistentVolumeSource{
					Driver:       "test-driver",
					VolumeHandle: "test-volume-id",
					FSType:       "ext4",
					VolumeAttributes: map[string]string{
						"storage.kubernetes.io/csiProvisionerIdentity": "test-provisioner",
					},
				},
			},
			expectCreateVolDo: func(ctx context.Context, req *csi.CreateVolumeRequest) {
				if len(req.GetVolumeCapabilities()) != 1 {
					t.Errorf("Incorrect length in volume capabilities")
				}
				if req.GetVolumeCapabilities()[0].GetAccessMode() == nil {
					t.Errorf("Expected access mode to be set")
				}
				if req.GetVolumeCapabilities()[0].GetAccessMode().GetMode() != csi.VolumeCapability_AccessMode_MULTI_NODE_READER_ONLY {
					t.Errorf("Expected multi_node_reader_only")
				}
			},
			expectState: controller.ProvisioningFinished,
		},
		"provision with access mode single writer": {
			volOpts: controller.ProvisionOptions{
				StorageClass: &storagev1.StorageClass{
					ReclaimPolicy: &deletePolicy,
					Parameters:    map[string]string{},
				},
				PVName: "test-name",
				PVC: &v1.PersistentVolumeClaim{
					ObjectMeta: metav1.ObjectMeta{
						UID:         "testid",
						Annotations: driverNameAnnotation,
					},
					Spec: v1.PersistentVolumeClaimSpec{
						Selector: nil,
						Resources: v1.ResourceRequirements{
							Requests: v1.ResourceList{
								v1.ResourceName(v1.ResourceStorage): resource.MustParse(strconv.FormatInt(requestedBytes, 10)),
							},
						},
						AccessModes: []v1.PersistentVolumeAccessMode{v1.ReadWriteOnce},
					},
				},
			},
			expectedPVSpec: &pvSpec{
				Name:          "test-testi",
				ReclaimPolicy: v1.PersistentVolumeReclaimDelete,
				AccessModes:   []v1.PersistentVolumeAccessMode{v1.ReadWriteOnce},
				Capacity: v1.ResourceList{
					v1.ResourceName(v1.ResourceStorage): bytesToGiQuantity(requestedBytes),
				},
				CSIPVS: &v1.CSIPersistentVolumeSource{
					Driver:       "test-driver",
					VolumeHandle: "test-volume-id",
					FSType:       "ext4",
					VolumeAttributes: map[string]string{
						"storage.kubernetes.io/csiProvisionerIdentity": "test-provisioner",
					},
				},
			},
			expectCreateVolDo: func(ctx context.Context, req *csi.CreateVolumeRequest) {
				if len(req.GetVolumeCapabilities()) != 1 {
					t.Errorf("Incorrect length in volume capabilities")
				}
				if req.GetVolumeCapabilities()[0].GetAccessMode() == nil {
					t.Errorf("Expected access mode to be set")
				}
				if req.GetVolumeCapabilities()[0].GetAccessMode().GetMode() != csi.VolumeCapability_AccessMode_SINGLE_NODE_WRITER {
					t.Errorf("Expected single_node_writer")
				}
			},
			expectState: controller.ProvisioningFinished,
		},
		"provision with multiple access modes": {
			volOpts: controller.ProvisionOptions{
				StorageClass: &storagev1.StorageClass{
					ReclaimPolicy: &deletePolicy,
					Parameters:    map[string]string{},
				},
				PVName: "test-name",
				PVC: &v1.PersistentVolumeClaim{
					ObjectMeta: metav1.ObjectMeta{
						UID:         "testid",
						Annotations: driverNameAnnotation,
					},
					Spec: v1.PersistentVolumeClaimSpec{
						Selector: nil,
						Resources: v1.ResourceRequirements{
							Requests: v1.ResourceList{
								v1.ResourceName(v1.ResourceStorage): resource.MustParse(strconv.FormatInt(requestedBytes, 10)),
							},
						},
						AccessModes: []v1.PersistentVolumeAccessMode{v1.ReadOnlyMany, v1.ReadWriteOnce},
					},
				},
			},
			expectedPVSpec: &pvSpec{
				Name:          "test-testi",
				ReclaimPolicy: v1.PersistentVolumeReclaimDelete,
				AccessModes:   []v1.PersistentVolumeAccessMode{v1.ReadOnlyMany, v1.ReadWriteOnce},
				Capacity: v1.ResourceList{
					v1.ResourceName(v1.ResourceStorage): bytesToGiQuantity(requestedBytes),
				},
				CSIPVS: &v1.CSIPersistentVolumeSource{
					Driver:       "test-driver",
					VolumeHandle: "test-volume-id",
					FSType:       "ext4",
					VolumeAttributes: map[string]string{
						"storage.kubernetes.io/csiProvisionerIdentity": "test-provisioner",
					},
				},
			},
			expectCreateVolDo: func(ctx context.Context, req *csi.CreateVolumeRequest) {
				if len(req.GetVolumeCapabilities()) != 2 {
					t.Errorf("Incorrect length in volume capabilities")
				}
				if req.GetVolumeCapabilities()[0].GetAccessMode() == nil {
					t.Errorf("Expected access mode to be set")
				}
				if req.GetVolumeCapabilities()[0].GetAccessMode().GetMode() != csi.VolumeCapability_AccessMode_MULTI_NODE_READER_ONLY {
					t.Errorf("Expected multi reade only")
				}
				if req.GetVolumeCapabilities()[1].GetAccessMode() == nil {
					t.Errorf("Expected access mode to be set")
				}
				if req.GetVolumeCapabilities()[1].GetAccessMode().GetMode() != csi.VolumeCapability_AccessMode_SINGLE_NODE_WRITER {
					t.Errorf("Expected single_node_writer")
				}
			},
			expectState: controller.ProvisioningFinished,
		},
		"provision with secrets": {
			volOpts: controller.ProvisionOptions{
				StorageClass: &storagev1.StorageClass{
					ReclaimPolicy: &deletePolicy,
					Parameters:    getDefaultStorageClassSecretParameters(),
				},
				PVName: "test-name",
				PVC:    createFakePVC(requestedBytes),
			},
			clientSetObjects: getDefaultSecretObjects(),
			expectedPVSpec: &pvSpec{
				Name: "test-testi",
				Capacity: v1.ResourceList{
					v1.ResourceName(v1.ResourceStorage): bytesToGiQuantity(requestedBytes),
				},
				ReclaimPolicy: v1.PersistentVolumeReclaimDelete,
				CSIPVS: &v1.CSIPersistentVolumeSource{
					Driver:       "test-driver",
					VolumeHandle: "test-volume-id",
					FSType:       "ext4",
					VolumeAttributes: map[string]string{
						"storage.kubernetes.io/csiProvisionerIdentity": "test-provisioner",
					},
					ControllerPublishSecretRef: &v1.SecretReference{
						Name:      "ctrlpublishsecret",
						Namespace: "default",
					},
					NodeStageSecretRef: &v1.SecretReference{
						Name:      "nodestagesecret",
						Namespace: "default",
					},
					NodePublishSecretRef: &v1.SecretReference{
						Name:      "nodepublishsecret",
						Namespace: "default",
					},
					ControllerExpandSecretRef: &v1.SecretReference{
						Name:      "controllerexpandsecret",
						Namespace: "default",
					},
				},
			},
			expectState: controller.ProvisioningFinished,
		},
		"provision with default secrets": {
			volOpts: controller.ProvisionOptions{
				StorageClass: &storagev1.StorageClass{
					ReclaimPolicy: &deletePolicy,
					Parameters: map[string]string{
						prefixedDefaultSecretNameKey:      "default-secret",
						prefixedDefaultSecretNamespaceKey: "default-ns",
					},
				},
				PVName: "test-name",
				PVC:    createFakePVC(requestedBytes),
			},
			clientSetObjects: []runtime.Object{&v1.Secret{
				ObjectMeta: metav1.ObjectMeta{
					Name:      "default-secret",
					Namespace: "default-ns",
				},
			}},
			expectedPVSpec: &pvSpec{
				Name: "test-testi",
				Capacity: v1.ResourceList{
					v1.ResourceName(v1.ResourceStorage): bytesToGiQuantity(requestedBytes),
				},
				ReclaimPolicy: v1.PersistentVolumeReclaimDelete,
				CSIPVS: &v1.CSIPersistentVolumeSource{
					Driver:       "test-driver",
					VolumeHandle: "test-volume-id",
					FSType:       "ext4",
					VolumeAttributes: map[string]string{
						"storage.kubernetes.io/csiProvisionerIdentity": "test-provisioner",
					},
					ControllerPublishSecretRef: &v1.SecretReference{
						Name:      "default-secret",
						Namespace: "default-ns",
					},
					NodeStageSecretRef: &v1.SecretReference{
						Name:      "default-secret",
						Namespace: "default-ns",
					},
					NodePublishSecretRef: &v1.SecretReference{
						Name:      "default-secret",
						Namespace: "default-ns",
					},
					ControllerExpandSecretRef: &v1.SecretReference{
						Name:      "default-secret",
						Namespace: "default-ns",
					},
				},
			},
			expectState: controller.ProvisioningFinished,
		},
		"provision with default secrets with template": {
			volOpts: controller.ProvisionOptions{
				StorageClass: &storagev1.StorageClass{
					ReclaimPolicy: &deletePolicy,
					Parameters: map[string]string{
						prefixedDefaultSecretNameKey:      "${pvc.name}",
						prefixedDefaultSecretNamespaceKey: "default-ns",
					},
				},
				PVName: "test-name",
				PVC:    createFakeNamedPVC(requestedBytes, "my-pvc", nil),
			},
			clientSetObjects: []runtime.Object{&v1.Secret{
				ObjectMeta: metav1.ObjectMeta{
					Name:      "my-pvc",
					Namespace: "default-ns",
				},
			}},
			expectedPVSpec: &pvSpec{
				Name: "test-testi",
				Capacity: v1.ResourceList{
					v1.ResourceName(v1.ResourceStorage): bytesToGiQuantity(requestedBytes),
				},
				ReclaimPolicy: v1.PersistentVolumeReclaimDelete,
				CSIPVS: &v1.CSIPersistentVolumeSource{
					Driver:       "test-driver",
					VolumeHandle: "test-volume-id",
					FSType:       "ext4",
					VolumeAttributes: map[string]string{
						"storage.kubernetes.io/csiProvisionerIdentity": "test-provisioner",
					},
					ControllerPublishSecretRef: &v1.SecretReference{
						Name:      "my-pvc",
						Namespace: "default-ns",
					},
					NodeStageSecretRef: &v1.SecretReference{
						Name:      "my-pvc",
						Namespace: "default-ns",
					},
					NodePublishSecretRef: &v1.SecretReference{
						Name:      "my-pvc",
						Namespace: "default-ns",
					},
					ControllerExpandSecretRef: &v1.SecretReference{
						Name:      "my-pvc",
						Namespace: "default-ns",
					},
				},
			},
			expectState: controller.ProvisioningFinished,
		},
		"provision with volume mode(Filesystem)": {
			volOpts: controller.ProvisionOptions{
				StorageClass: &storagev1.StorageClass{
					ReclaimPolicy: &deletePolicy,
					Parameters:    map[string]string{},
				},
				PVName: "test-name",
				PVC:    createFakePVCWithVolumeMode(requestedBytes, volumeModeFileSystem),
			},
			expectedPVSpec: &pvSpec{
				Name: "test-testi",
				Capacity: v1.ResourceList{
					v1.ResourceName(v1.ResourceStorage): bytesToGiQuantity(requestedBytes),
				},
				ReclaimPolicy: v1.PersistentVolumeReclaimDelete,
				VolumeMode:    &volumeModeFileSystem,
				CSIPVS: &v1.CSIPersistentVolumeSource{
					Driver:       "test-driver",
					VolumeHandle: "test-volume-id",
					FSType:       "ext4",
					VolumeAttributes: map[string]string{
						"storage.kubernetes.io/csiProvisionerIdentity": "test-provisioner",
					},
				},
			},
			expectState: controller.ProvisioningFinished,
		},
		"provision with volume mode(Block)": {
			volOpts: controller.ProvisionOptions{
				StorageClass: &storagev1.StorageClass{
					ReclaimPolicy: &deletePolicy,
					Parameters:    map[string]string{},
				},
				PVName: "test-name",
				PVC:    createFakePVCWithVolumeMode(requestedBytes, volumeModeBlock),
			},
			expectedPVSpec: &pvSpec{
				Name: "test-testi",
				Capacity: v1.ResourceList{
					v1.ResourceName(v1.ResourceStorage): bytesToGiQuantity(requestedBytes),
				},
				ReclaimPolicy: v1.PersistentVolumeReclaimDelete,
				VolumeMode:    &volumeModeBlock,
				CSIPVS: &v1.CSIPersistentVolumeSource{
					Driver:       "test-driver",
					VolumeHandle: "test-volume-id",
					VolumeAttributes: map[string]string{
						"storage.kubernetes.io/csiProvisionerIdentity": "test-provisioner",
					},
				},
			},
			expectState: controller.ProvisioningFinished,
		},
		"fail to get secret reference": {
			volOpts: controller.ProvisionOptions{
				StorageClass: &storagev1.StorageClass{
					Parameters: map[string]string{},
				},
				PVName: "test-name",
				PVC:    createFakePVC(requestedBytes),
			},
			getSecretRefErr: true,
			expectErr:       true,
			expectState:     controller.ProvisioningNoChange,
		},
		"fail not nil selector": {
			volOpts: controller.ProvisionOptions{
				PVName: "test-name",
				PVC:    createFakePVC(requestedBytes),
			},
			notNilSelector: true,
			expectErr:      true,
			expectState:    controller.ProvisioningFinished,
		},
		"fail to make volume name": {
			volOpts: controller.ProvisionOptions{
				PVName: "test-name",
				PVC:    createFakePVC(requestedBytes),
			},
			makeVolumeNameErr: true,
			expectErr:         true,
			expectState:       controller.ProvisioningFinished,
		},
		"fail to get credentials": {
			volOpts: controller.ProvisionOptions{
				StorageClass: &storagev1.StorageClass{
					Parameters: map[string]string{},
				},
				PVName: "test-name",
				PVC:    createFakePVC(requestedBytes),
			},
			getCredentialsErr: true,
			expectErr:         true,
			expectState:       controller.ProvisioningNoChange,
		},
		"fail to get secret reference for invalid default secret parameter template": {
			volOpts: controller.ProvisionOptions{
				StorageClass: &storagev1.StorageClass{
					ReclaimPolicy: &deletePolicy,
					Parameters: map[string]string{
						prefixedDefaultSecretNameKey:      "default-${pvc.annotations['team.example.com/key']}",
						prefixedDefaultSecretNamespaceKey: "default-ns",
					},
				},
				PVName: "test-name",
				PVC: createFakeNamedPVC(
					requestedBytes,
					"fake-pvc",
					map[string]string{"team.example.com/key": "secret-from-annotation"},
				),
			},
			clientSetObjects: []runtime.Object{&v1.Secret{
				ObjectMeta: metav1.ObjectMeta{
					Name:      "default-secret-from-annotation",
					Namespace: "default-ns",
				},
			}},
			getSecretRefErr: true,
			expectErr:       true,
			expectState:     controller.ProvisioningNoChange,
		},
		"fail vol with less capacity": {
			volOpts: controller.ProvisionOptions{
				StorageClass: &storagev1.StorageClass{
					Parameters: map[string]string{},
				},
				PVName: "test-name",
				PVC:    createFakePVC(requestedBytes),
			},
			volWithLessCap: true,
			expectErr:      true,
			expectState:    controller.ProvisioningInBackground,
		},
		"provision with mount options": {
			volOpts: controller.ProvisionOptions{
				StorageClass: &storagev1.StorageClass{
					Parameters:    map[string]string{},
					MountOptions:  []string{"foo=bar", "baz=qux"},
					ReclaimPolicy: &deletePolicy,
				},
				PVName: "test-name",
				PVC: &v1.PersistentVolumeClaim{
					ObjectMeta: metav1.ObjectMeta{
						UID:         "testid",
						Annotations: driverNameAnnotation,
					},
					Spec: v1.PersistentVolumeClaimSpec{
						Selector: nil,
						Resources: v1.ResourceRequirements{
							Requests: v1.ResourceList{
								v1.ResourceName(v1.ResourceStorage): resource.MustParse(strconv.FormatInt(requestedBytes, 10)),
							},
						},
						AccessModes: []v1.PersistentVolumeAccessMode{v1.ReadWriteOnce},
					},
				},
			},
			expectedPVSpec: &pvSpec{
				Name:          "test-testi",
				ReclaimPolicy: v1.PersistentVolumeReclaimDelete,
				AccessModes:   []v1.PersistentVolumeAccessMode{v1.ReadWriteOnce},
				MountOptions:  []string{"foo=bar", "baz=qux"},
				Capacity: v1.ResourceList{
					v1.ResourceName(v1.ResourceStorage): bytesToGiQuantity(requestedBytes),
				},
				CSIPVS: &v1.CSIPersistentVolumeSource{
					Driver:       "test-driver",
					VolumeHandle: "test-volume-id",
					FSType:       "ext4",
					VolumeAttributes: map[string]string{
						"storage.kubernetes.io/csiProvisionerIdentity": "test-provisioner",
					},
				},
			},
			expectCreateVolDo: func(ctx context.Context, req *csi.CreateVolumeRequest) {
				if len(req.GetVolumeCapabilities()) != 1 {
					t.Errorf("Incorrect length in volume capabilities")
				}
				cap := req.GetVolumeCapabilities()[0]
				if cap.GetAccessMode() == nil {
					t.Errorf("Expected access mode to be set")
				}
				if cap.GetAccessMode().GetMode() != csi.VolumeCapability_AccessMode_SINGLE_NODE_WRITER {
					t.Errorf("Expected multi reade only")
				}
				if cap.GetMount() == nil {
					t.Errorf("Expected access type to be mount")
				}
				if !reflect.DeepEqual(cap.GetMount().MountFlags, []string{"foo=bar", "baz=qux"}) {
					t.Errorf("Expected 2 mount options")
				}
			},
			expectState: controller.ProvisioningFinished,
		},
		"provision with final error": {
			volOpts: controller.ProvisionOptions{
				StorageClass: &storagev1.StorageClass{
					Parameters:    map[string]string{},
					ReclaimPolicy: &deletePolicy,
				},
				PVName: "test-name",
				PVC: &v1.PersistentVolumeClaim{
					ObjectMeta: metav1.ObjectMeta{
						UID:         "testid",
						Annotations: driverNameAnnotation,
					},
					Spec: v1.PersistentVolumeClaimSpec{
						Selector: nil,
						Resources: v1.ResourceRequirements{
							Requests: v1.ResourceList{
								v1.ResourceName(v1.ResourceStorage): resource.MustParse(strconv.FormatInt(requestedBytes, 10)),
							},
						},
						AccessModes: []v1.PersistentVolumeAccessMode{v1.ReadWriteOnce},
					},
				},
			},
			createVolumeError: status.Error(codes.Unauthenticated, "Mock final error"),
			expectCreateVolDo: func(ctx context.Context, req *csi.CreateVolumeRequest) {
				// intentionally empty
			},
			expectErr:   true,
			expectState: controller.ProvisioningFinished,
		},
		"provision with transient error": {
			volOpts: controller.ProvisionOptions{
				StorageClass: &storagev1.StorageClass{
					Parameters:    map[string]string{},
					ReclaimPolicy: &deletePolicy,
				},
				PVName: "test-name",
				PVC: &v1.PersistentVolumeClaim{
					ObjectMeta: metav1.ObjectMeta{
						UID:         "testid",
						Annotations: driverNameAnnotation,
					},
					Spec: v1.PersistentVolumeClaimSpec{
						Selector: nil,
						Resources: v1.ResourceRequirements{
							Requests: v1.ResourceList{
								v1.ResourceName(v1.ResourceStorage): resource.MustParse(strconv.FormatInt(requestedBytes, 10)),
							},
						},
						AccessModes: []v1.PersistentVolumeAccessMode{v1.ReadWriteOnce},
					},
				},
			},
			createVolumeError: status.Error(codes.DeadlineExceeded, "Mock timeout"),
			expectCreateVolDo: func(ctx context.Context, req *csi.CreateVolumeRequest) {
				// intentionally empty
			},
			expectErr:   true,
			expectState: controller.ProvisioningInBackground,
		},
		"provision with size 0": {
			volOpts: controller.ProvisionOptions{
				StorageClass: &storagev1.StorageClass{
					Parameters: map[string]string{
						"fstype": "ext3",
					},
					ReclaimPolicy: &deletePolicy,
				},
				PVName: "test-name",
				PVC:    createFakePVC(requestedBytes),
			},
			volWithZeroCap: true,
			expectedPVSpec: &pvSpec{
				Name:          "test-testi",
				ReclaimPolicy: v1.PersistentVolumeReclaimDelete,
				Capacity: v1.ResourceList{
					v1.ResourceName(v1.ResourceStorage): bytesToGiQuantity(requestedBytes),
				},
				CSIPVS: &v1.CSIPersistentVolumeSource{
					Driver:       "test-driver",
					VolumeHandle: "test-volume-id",
					FSType:       "ext3",
					VolumeAttributes: map[string]string{
						"storage.kubernetes.io/csiProvisionerIdentity": "test-provisioner",
					},
				},
			},
		},
	}

	for k, tc := range testcases {
		runProvisionTest(t, k, tc, requestedBytes, driverName, "" /* no migration */)
	}
}

// newSnapshot returns a new snapshot object
func newSnapshot(name, className, boundToContent, snapshotUID, claimName string, ready bool, err *crdv1.VolumeSnapshotError, creationTime *metav1.Time, size *resource.Quantity) *crdv1.VolumeSnapshot {
	snapshot := crdv1.VolumeSnapshot{
		ObjectMeta: metav1.ObjectMeta{
			Name:            name,
			Namespace:       "default",
			UID:             types.UID(snapshotUID),
			ResourceVersion: "1",
			SelfLink:        "/apis/snapshot.storage.k8s.io/v1beta1/namespaces/" + "default" + "/volumesnapshots/" + name,
		},
		Spec: crdv1.VolumeSnapshotSpec{
			Source: crdv1.VolumeSnapshotSource{
				PersistentVolumeClaimName: &claimName,
			},
			VolumeSnapshotClassName: &className,
		},
		Status: &crdv1.VolumeSnapshotStatus{
			BoundVolumeSnapshotContentName: &boundToContent,
			CreationTime:                   creationTime,
			ReadyToUse:                     &ready,
			Error:                          err,
			RestoreSize:                    size,
		},
	}

	return &snapshot
}

func runProvisionTest(t *testing.T, k string, tc provisioningTestcase, requestedBytes int64, provisionDriverName, supportsMigrationFromInTreePluginName string) {
	t.Logf("Running test: %v", k)

	tmpdir := tempDir(t)
	defer os.RemoveAll(tmpdir)
	mockController, driver, _, controllerServer, csiConn, err := createMockServer(t, tmpdir)
	if err != nil {
		t.Fatal(err)
	}
	defer mockController.Finish()
	defer driver.Stop()

	clientSet := fakeclientset.NewSimpleClientset(tc.clientSetObjects...)

	pluginCaps, controllerCaps := provisionCapabilities()
<<<<<<< HEAD
	csiProvisioner := NewCSIProvisioner(clientSet, 5*time.Second, "test-provisioner", "test", 5, false, csiConn.conn, nil, driverName, pluginCaps, controllerCaps, "", false)
=======
	csiProvisioner := NewCSIProvisioner(clientSet, 5*time.Second, "test-provisioner", "test", 5, csiConn.conn,
		nil, provisionDriverName, pluginCaps, controllerCaps, supportsMigrationFromInTreePluginName, false, csitrans.New(), nil, nil, nil, nil, tc.withExtraMetadata)
>>>>>>> 8e34a88e

	out := &csi.CreateVolumeResponse{
		Volume: &csi.Volume{
			CapacityBytes: requestedBytes,
			VolumeId:      "test-volume-id",
		},
	}

	if tc.notNilSelector {
		tc.volOpts.PVC.Spec.Selector = &metav1.LabelSelector{}
	} else if tc.makeVolumeNameErr {
		tc.volOpts.PVC.ObjectMeta.UID = ""
	} else if tc.getSecretRefErr {
		tc.volOpts.StorageClass.Parameters[provisionerSecretNameKey] = ""
	} else if tc.getCredentialsErr {
		tc.volOpts.StorageClass.Parameters[provisionerSecretNameKey] = "secretx"
		tc.volOpts.StorageClass.Parameters[provisionerSecretNamespaceKey] = "default"
	} else if tc.volWithLessCap {
		out.Volume.CapacityBytes = int64(80)
		controllerServer.EXPECT().CreateVolume(gomock.Any(), gomock.Any()).Return(out, tc.createVolumeError).Times(1)
		controllerServer.EXPECT().DeleteVolume(gomock.Any(), gomock.Any()).Return(&csi.DeleteVolumeResponse{}, tc.createVolumeError).Times(1)
	} else if tc.volWithZeroCap {
		out.Volume.CapacityBytes = int64(0)
		controllerServer.EXPECT().CreateVolume(gomock.Any(), gomock.Any()).Return(out, nil).Times(1)
	} else if tc.expectCreateVolDo != nil {
		controllerServer.EXPECT().CreateVolume(gomock.Any(), gomock.Any()).Do(tc.expectCreateVolDo).Return(out, tc.createVolumeError).Times(1)
	} else {
		// Setup regular mock call expectations.
		if !tc.expectErr {
			controllerServer.EXPECT().CreateVolume(gomock.Any(), gomock.Any()).Return(out, tc.createVolumeError).Times(1)
		}
	}

	pv, state, err := csiProvisioner.(controller.ProvisionerExt).ProvisionExt(tc.volOpts)
	if tc.expectErr && err == nil {
		t.Errorf("test %q: Expected error, got none", k)
	}
	if !tc.expectErr && err != nil {
		t.Fatalf("test %q: got error: %v", k, err)
	}

	if tc.expectState == "" {
		tc.expectState = controller.ProvisioningFinished
	}
	if tc.expectState != state {
		t.Errorf("test %q: expected ProvisioningState %s, got %s", k, tc.expectState, state)
	}

	if tc.expectedPVSpec != nil {
		if pv.Name != tc.expectedPVSpec.Name {
			t.Errorf("test %q: expected PV name: %q, got: %q", k, tc.expectedPVSpec.Name, pv.Name)
		}

		if pv.Spec.PersistentVolumeReclaimPolicy != tc.expectedPVSpec.ReclaimPolicy {
			t.Errorf("test %q: expected reclaim policy: %v, got: %v", k, tc.expectedPVSpec.ReclaimPolicy, pv.Spec.PersistentVolumeReclaimPolicy)
		}

		if !reflect.DeepEqual(pv.Spec.AccessModes, tc.expectedPVSpec.AccessModes) {
			t.Errorf("test %q: expected access modes: %v, got: %v", k, tc.expectedPVSpec.AccessModes, pv.Spec.AccessModes)
		}

		if !reflect.DeepEqual(pv.Spec.VolumeMode, tc.expectedPVSpec.VolumeMode) {
			t.Errorf("test %q: expected volumeMode: %v, got: %v", k, tc.expectedPVSpec.VolumeMode, pv.Spec.VolumeMode)
		}

		if !reflect.DeepEqual(pv.Spec.Capacity, tc.expectedPVSpec.Capacity) {
			t.Errorf("test %q: expected capacity: %v, got: %v", k, tc.expectedPVSpec.Capacity, pv.Spec.Capacity)
		}

		if !reflect.DeepEqual(pv.Spec.MountOptions, tc.expectedPVSpec.MountOptions) {
			t.Errorf("test %q: expected mount options: %v, got: %v", k, tc.expectedPVSpec.MountOptions, pv.Spec.MountOptions)
		}

		if tc.expectedPVSpec.CSIPVS != nil {
			if !reflect.DeepEqual(pv.Spec.PersistentVolumeSource.CSI, tc.expectedPVSpec.CSIPVS) {
				t.Errorf("test %q: expected PV: %v, got: %v", k, tc.expectedPVSpec.CSIPVS, pv.Spec.PersistentVolumeSource.CSI)
			}
		}

	}
}

// newContent returns a new content with given attributes
func newContent(name, className, snapshotHandle, volumeUID, volumeName, boundToSnapshotUID, boundToSnapshotName string, size *int64, creationTime *int64) *crdv1.VolumeSnapshotContent {
	ready := true
	content := crdv1.VolumeSnapshotContent{
		ObjectMeta: metav1.ObjectMeta{
			Name:            name,
			ResourceVersion: "1",
		},
		Spec: crdv1.VolumeSnapshotContentSpec{
			Driver: "test-driver",
			Source: crdv1.VolumeSnapshotContentSource{
				SnapshotHandle: &snapshotHandle,
			},
			VolumeSnapshotClassName: &className,
		},
	}

	if boundToSnapshotName != "" {
		content.Spec.VolumeSnapshotRef = v1.ObjectReference{
			Kind:       "VolumeSnapshot",
			APIVersion: "snapshot.storage.k8s.io/v1beta1",
			UID:        types.UID(boundToSnapshotUID),
			Namespace:  "default",
			Name:       boundToSnapshotName,
		}
		content.Status = &crdv1.VolumeSnapshotContentStatus{
			RestoreSize:    size,
			SnapshotHandle: &snapshotHandle,
			CreationTime:   creationTime,
			ReadyToUse:     &ready,
		}
	}

	return &content
}

// TestProvisionFromSnapshot tests create volume from snapshot
func TestProvisionFromSnapshot(t *testing.T) {
	var apiGrp = "snapshot.storage.k8s.io"
	var unsupportedAPIGrp = "unsupported.group.io"
	var requestedBytes int64 = 1000
	var snapName = "test-snapshot"
	var snapClassName = "test-snapclass"
	var timeNow = time.Now().UnixNano()
	var metaTimeNowUnix = &metav1.Time{
		Time: time.Unix(0, timeNow),
	}
	deletePolicy := v1.PersistentVolumeReclaimDelete

	type pvSpec struct {
		Name          string
		ReclaimPolicy v1.PersistentVolumeReclaimPolicy
		AccessModes   []v1.PersistentVolumeAccessMode
		Capacity      v1.ResourceList
		CSIPVS        *v1.CSIPersistentVolumeSource
	}

	testcases := map[string]struct {
		volOpts                           controller.ProvisionOptions
		restoredVolSizeSmall              bool
		wrongDataSource                   bool
		snapshotStatusReady               bool
		expectedPVSpec                    *pvSpec
		expectErr                         bool
		expectCSICall                     bool
		notPopulated                      bool
		misBoundSnapshotContentUID        bool
		misBoundSnapshotContentNamespace  bool
		misBoundSnapshotContentName       bool
		nilBoundVolumeSnapshotContentName bool
		nilSnapshotStatus                 bool
		nilReadyToUse                     bool
		nilContentStatus                  bool
		nilSnapshotHandle                 bool
	}{
		"provision with volume snapshot data source": {
			volOpts: controller.ProvisionOptions{
				StorageClass: &storagev1.StorageClass{
					ReclaimPolicy: &deletePolicy,
					Parameters:    map[string]string{},
					Provisioner:   "test-driver",
				},
				PVName: "test-name",
				PVC: &v1.PersistentVolumeClaim{
					ObjectMeta: metav1.ObjectMeta{
						UID:         "testid",
						Annotations: driverNameAnnotation,
					},
					Spec: v1.PersistentVolumeClaimSpec{
						StorageClassName: &snapClassName,
						Resources: v1.ResourceRequirements{
							Requests: v1.ResourceList{
								v1.ResourceName(v1.ResourceStorage): resource.MustParse(strconv.FormatInt(requestedBytes, 10)),
							},
						},
						AccessModes: []v1.PersistentVolumeAccessMode{v1.ReadWriteOnce},
						DataSource: &v1.TypedLocalObjectReference{
							Name:     snapName,
							Kind:     "VolumeSnapshot",
							APIGroup: &apiGrp,
						},
					},
				},
			},
			snapshotStatusReady: true,
			expectedPVSpec: &pvSpec{
				Name:          "test-testi",
				ReclaimPolicy: v1.PersistentVolumeReclaimDelete,
				AccessModes:   []v1.PersistentVolumeAccessMode{v1.ReadWriteOnce},
				Capacity: v1.ResourceList{
					v1.ResourceName(v1.ResourceStorage): bytesToGiQuantity(requestedBytes),
				},
				CSIPVS: &v1.CSIPersistentVolumeSource{
					Driver:       "test-driver",
					VolumeHandle: "test-volume-id",
					FSType:       "ext4",
					VolumeAttributes: map[string]string{
						"storage.kubernetes.io/csiProvisionerIdentity": "test-provisioner",
					},
				},
			},
			expectCSICall: true,
		},
		"fail vol size less than snapshot size": {
			volOpts: controller.ProvisionOptions{
				StorageClass: &storagev1.StorageClass{
					Parameters:  map[string]string{},
					Provisioner: "test-driver",
				},
				PVName: "test-name",
				PVC: &v1.PersistentVolumeClaim{
					ObjectMeta: metav1.ObjectMeta{
						UID:         "testid",
						Annotations: driverNameAnnotation,
					},
					Spec: v1.PersistentVolumeClaimSpec{
						StorageClassName: &snapClassName,
						Resources: v1.ResourceRequirements{
							Requests: v1.ResourceList{
								v1.ResourceName(v1.ResourceStorage): resource.MustParse(strconv.FormatInt(100, 10)),
							},
						},
						AccessModes: []v1.PersistentVolumeAccessMode{v1.ReadWriteOnce},
						DataSource: &v1.TypedLocalObjectReference{
							Name:     snapName,
							Kind:     "VolumeSnapshot",
							APIGroup: &apiGrp,
						},
					},
				},
			},
			restoredVolSizeSmall: true,
			snapshotStatusReady:  true,
			expectErr:            true,
		},
		"fail empty snapshot name": {
			volOpts: controller.ProvisionOptions{
				StorageClass: &storagev1.StorageClass{
					Parameters:  map[string]string{},
					Provisioner: "test-driver",
				},
				PVName: "test-name",
				PVC: &v1.PersistentVolumeClaim{
					ObjectMeta: metav1.ObjectMeta{
						UID:         "testid",
						Annotations: driverNameAnnotation,
					},
					Spec: v1.PersistentVolumeClaimSpec{
						StorageClassName: &snapClassName,
						Resources: v1.ResourceRequirements{
							Requests: v1.ResourceList{
								v1.ResourceName(v1.ResourceStorage): resource.MustParse(strconv.FormatInt(requestedBytes, 10)),
							},
						},
						AccessModes: []v1.PersistentVolumeAccessMode{v1.ReadWriteOnce},
						DataSource: &v1.TypedLocalObjectReference{
							Name:     "",
							Kind:     "VolumeSnapshot",
							APIGroup: &apiGrp,
						},
					},
				},
			},
			wrongDataSource: true,
			expectErr:       true,
		},
		"fail unsupported datasource kind": {
			volOpts: controller.ProvisionOptions{
				StorageClass: &storagev1.StorageClass{
					Parameters:  map[string]string{},
					Provisioner: "test-driver",
				},
				PVName: "test-name",
				PVC: &v1.PersistentVolumeClaim{
					ObjectMeta: metav1.ObjectMeta{
						UID:         "testid",
						Annotations: driverNameAnnotation,
					},
					Spec: v1.PersistentVolumeClaimSpec{
						StorageClassName: &snapClassName,
						Resources: v1.ResourceRequirements{
							Requests: v1.ResourceList{
								v1.ResourceName(v1.ResourceStorage): resource.MustParse(strconv.FormatInt(requestedBytes, 10)),
							},
						},
						AccessModes: []v1.PersistentVolumeAccessMode{v1.ReadWriteOnce},
						DataSource: &v1.TypedLocalObjectReference{
							Name:     "",
							Kind:     "UnsupportedKind",
							APIGroup: &apiGrp,
						},
					},
				},
			},
			wrongDataSource: true,
			expectErr:       true,
		},
		"fail unsupported apigroup": {
			volOpts: controller.ProvisionOptions{
				StorageClass: &storagev1.StorageClass{
					Parameters:  map[string]string{},
					Provisioner: "test-driver",
				},
				PVName: "test-name",
				PVC: &v1.PersistentVolumeClaim{
					ObjectMeta: metav1.ObjectMeta{
						UID:         "testid",
						Annotations: driverNameAnnotation,
					},
					Spec: v1.PersistentVolumeClaimSpec{
						StorageClassName: &snapClassName,
						Resources: v1.ResourceRequirements{
							Requests: v1.ResourceList{
								v1.ResourceName(v1.ResourceStorage): resource.MustParse(strconv.FormatInt(requestedBytes, 10)),
							},
						},
						AccessModes: []v1.PersistentVolumeAccessMode{v1.ReadWriteOnce},
						DataSource: &v1.TypedLocalObjectReference{
							Name:     snapName,
							Kind:     "VolumeSnapshot",
							APIGroup: &unsupportedAPIGrp,
						},
					},
				},
			},
			wrongDataSource: true,
			expectErr:       true,
		},
		"fail invalid snapshot status": {
			volOpts: controller.ProvisionOptions{
				StorageClass: &storagev1.StorageClass{
					Parameters:  map[string]string{},
					Provisioner: "test-driver",
				},
				PVName: "test-name",
				PVC: &v1.PersistentVolumeClaim{
					ObjectMeta: metav1.ObjectMeta{
						UID:         "testid",
						Annotations: driverNameAnnotation,
					},
					Spec: v1.PersistentVolumeClaimSpec{
						StorageClassName: &snapClassName,
						Resources: v1.ResourceRequirements{
							Requests: v1.ResourceList{
								v1.ResourceName(v1.ResourceStorage): resource.MustParse(strconv.FormatInt(100, 10)),
							},
						},
						AccessModes: []v1.PersistentVolumeAccessMode{v1.ReadWriteOnce},
						DataSource: &v1.TypedLocalObjectReference{
							Name:     snapName,
							Kind:     "VolumeSnapshot",
							APIGroup: &apiGrp,
						},
					},
				},
			},
			snapshotStatusReady: false,
			expectErr:           true,
		},
<<<<<<< HEAD
	}

	tmpdir := tempDir(t)
	defer os.RemoveAll(tmpdir)
	mockController, driver, _, controllerServer, csiConn, err := createMockServer(t, tmpdir)
	if err != nil {
		t.Fatal(err)
	}
	defer mockController.Finish()
	defer driver.Stop()

	for k, tc := range testcases {
		var clientSet kubernetes.Interface
		clientSet = fakeclientset.NewSimpleClientset()
		client := &fake.Clientset{}

		client.AddReactor("get", "volumesnapshots", func(action k8stesting.Action) (handled bool, ret runtime.Object, err error) {
			snap := newSnapshot(snapName, snapClassName, "snapcontent-snapuid", "snapuid", "claim", tc.snapshotStatusReady, nil, metaTimeNowUnix, resource.NewQuantity(requestedBytes, resource.BinarySI))
			return true, snap, nil
		})

		client.AddReactor("get", "volumesnapshotcontents", func(action k8stesting.Action) (handled bool, ret runtime.Object, err error) {
			content := newContent("snapcontent-snapuid", snapClassName, "sid", "pv-uid", "volume", "snapuid", snapName, &requestedBytes, &timeNow)
			return true, content, nil
		})

		pluginCaps, controllerCaps := provisionFromSnapshotCapabilities()
		csiProvisioner := NewCSIProvisioner(clientSet, 5*time.Second, "test-provisioner", "test", 5, false, csiConn.conn, client, driverName, pluginCaps, controllerCaps, "", false)

		out := &csi.CreateVolumeResponse{
			Volume: &csi.Volume{
				CapacityBytes: requestedBytes,
				VolumeId:      "test-volume-id",
=======
		"fail not populated volume content source": {
			volOpts: controller.ProvisionOptions{
				StorageClass: &storagev1.StorageClass{
					Parameters:  map[string]string{},
					Provisioner: "test-driver",
				},
				PVName: "test-name",
				PVC: &v1.PersistentVolumeClaim{
					ObjectMeta: metav1.ObjectMeta{
						UID:         "testid",
						Annotations: driverNameAnnotation,
					},
					Spec: v1.PersistentVolumeClaimSpec{
						StorageClassName: &snapClassName,
						Resources: v1.ResourceRequirements{
							Requests: v1.ResourceList{
								v1.ResourceName(v1.ResourceStorage): resource.MustParse(strconv.FormatInt(requestedBytes, 10)),
							},
						},
						AccessModes: []v1.PersistentVolumeAccessMode{v1.ReadWriteOnce},
						DataSource: &v1.TypedLocalObjectReference{
							Name:     snapName,
							Kind:     "VolumeSnapshot",
							APIGroup: &apiGrp,
						},
					},
				},
>>>>>>> 8e34a88e
			},
			snapshotStatusReady: true,
			expectErr:           true,
			expectCSICall:       true,
			notPopulated:        true,
		},
		"fail snapshotContent bound to a different snapshot (by UID)": {
			volOpts: controller.ProvisionOptions{
				StorageClass: &storagev1.StorageClass{
					Parameters:  map[string]string{},
					Provisioner: "test-driver",
				},
				PVName: "test-name",
				PVC: &v1.PersistentVolumeClaim{
					ObjectMeta: metav1.ObjectMeta{
						UID:         "testid",
						Annotations: driverNameAnnotation,
					},
					Spec: v1.PersistentVolumeClaimSpec{
						StorageClassName: &snapClassName,
						Resources: v1.ResourceRequirements{
							Requests: v1.ResourceList{
								v1.ResourceName(v1.ResourceStorage): resource.MustParse(strconv.FormatInt(requestedBytes, 10)),
							},
						},
						AccessModes: []v1.PersistentVolumeAccessMode{v1.ReadWriteOnce},
						DataSource: &v1.TypedLocalObjectReference{
							Name:     snapName,
							Kind:     "VolumeSnapshot",
							APIGroup: &apiGrp,
						},
					},
				},
			},
			snapshotStatusReady:        true,
			expectErr:                  true,
			misBoundSnapshotContentUID: true,
		},
		"fail snapshotContent bound to a different snapshot (by namespace)": {
			volOpts: controller.ProvisionOptions{
				StorageClass: &storagev1.StorageClass{
					Parameters:  map[string]string{},
					Provisioner: "test-driver",
				},
				PVName: "test-name",
				PVC: &v1.PersistentVolumeClaim{
					ObjectMeta: metav1.ObjectMeta{
						UID:         "testid",
						Annotations: driverNameAnnotation,
					},
					Spec: v1.PersistentVolumeClaimSpec{
						StorageClassName: &snapClassName,
						Resources: v1.ResourceRequirements{
							Requests: v1.ResourceList{
								v1.ResourceName(v1.ResourceStorage): resource.MustParse(strconv.FormatInt(requestedBytes, 10)),
							},
						},
						AccessModes: []v1.PersistentVolumeAccessMode{v1.ReadWriteOnce},
						DataSource: &v1.TypedLocalObjectReference{
							Name:     snapName,
							Kind:     "VolumeSnapshot",
							APIGroup: &apiGrp,
						},
					},
				},
			},
			snapshotStatusReady:              true,
			expectErr:                        true,
			misBoundSnapshotContentNamespace: true,
		},
		"fail snapshotContent bound to a different snapshot (by name)": {
			volOpts: controller.ProvisionOptions{
				StorageClass: &storagev1.StorageClass{
					Parameters:  map[string]string{},
					Provisioner: "test-driver",
				},
				PVName: "test-name",
				PVC: &v1.PersistentVolumeClaim{
					ObjectMeta: metav1.ObjectMeta{
						UID:         "testid",
						Annotations: driverNameAnnotation,
					},
					Spec: v1.PersistentVolumeClaimSpec{
						StorageClassName: &snapClassName,
						Resources: v1.ResourceRequirements{
							Requests: v1.ResourceList{
								v1.ResourceName(v1.ResourceStorage): resource.MustParse(strconv.FormatInt(requestedBytes, 10)),
							},
						},
						AccessModes: []v1.PersistentVolumeAccessMode{v1.ReadWriteOnce},
						DataSource: &v1.TypedLocalObjectReference{
							Name:     snapName,
							Kind:     "VolumeSnapshot",
							APIGroup: &apiGrp,
						},
					},
				},
			},
			snapshotStatusReady:         true,
			expectErr:                   true,
			misBoundSnapshotContentName: true,
		},
		"fail snapshotContent uses different driver than StorageClass": {
			volOpts: controller.ProvisionOptions{
				StorageClass: &storagev1.StorageClass{
					Parameters:  map[string]string{},
					Provisioner: "another-driver",
				},
				PVName: "test-name",
				PVC: &v1.PersistentVolumeClaim{
					ObjectMeta: metav1.ObjectMeta{
						UID:         "testid",
						Annotations: driverNameAnnotation,
					},
					Spec: v1.PersistentVolumeClaimSpec{
						StorageClassName: &snapClassName,
						Resources: v1.ResourceRequirements{
							Requests: v1.ResourceList{
								v1.ResourceName(v1.ResourceStorage): resource.MustParse(strconv.FormatInt(requestedBytes, 10)),
							},
						},
						AccessModes: []v1.PersistentVolumeAccessMode{v1.ReadWriteOnce},
						DataSource: &v1.TypedLocalObjectReference{
							Name:     snapName,
							Kind:     "VolumeSnapshot",
							APIGroup: &apiGrp,
						},
					},
				},
			},
			snapshotStatusReady: true,
			expectErr:           true,
		},
		"fail provision with no volume snapshot content status": {
			volOpts: controller.ProvisionOptions{
				StorageClass: &storagev1.StorageClass{
					ReclaimPolicy: &deletePolicy,
					Parameters:    map[string]string{},
					Provisioner:   "test-driver",
				},
				PVName: "test-name",
				PVC: &v1.PersistentVolumeClaim{
					ObjectMeta: metav1.ObjectMeta{
						UID:         "testid",
						Annotations: driverNameAnnotation,
					},
					Spec: v1.PersistentVolumeClaimSpec{
						StorageClassName: &snapClassName,
						Resources: v1.ResourceRequirements{
							Requests: v1.ResourceList{
								v1.ResourceName(v1.ResourceStorage): resource.MustParse(strconv.FormatInt(requestedBytes, 10)),
							},
						},
						AccessModes: []v1.PersistentVolumeAccessMode{v1.ReadWriteOnce},
						DataSource: &v1.TypedLocalObjectReference{
							Name:     snapName,
							Kind:     "VolumeSnapshot",
							APIGroup: &apiGrp,
						},
					},
				},
			},
			snapshotStatusReady: true,
			nilContentStatus:    true,
			expectErr:           true,
		},
		"fail provision with no volume snapshot handle in content status": {
			volOpts: controller.ProvisionOptions{
				StorageClass: &storagev1.StorageClass{
					ReclaimPolicy: &deletePolicy,
					Parameters:    map[string]string{},
					Provisioner:   "test-driver",
				},
				PVName: "test-name",
				PVC: &v1.PersistentVolumeClaim{
					ObjectMeta: metav1.ObjectMeta{
						UID:         "testid",
						Annotations: driverNameAnnotation,
					},
					Spec: v1.PersistentVolumeClaimSpec{
						StorageClassName: &snapClassName,
						Resources: v1.ResourceRequirements{
							Requests: v1.ResourceList{
								v1.ResourceName(v1.ResourceStorage): resource.MustParse(strconv.FormatInt(requestedBytes, 10)),
							},
						},
						AccessModes: []v1.PersistentVolumeAccessMode{v1.ReadWriteOnce},
						DataSource: &v1.TypedLocalObjectReference{
							Name:     snapName,
							Kind:     "VolumeSnapshot",
							APIGroup: &apiGrp,
						},
					},
				},
			},
			snapshotStatusReady: true,
			nilSnapshotHandle:   true,
			expectErr:           true,
		},
		"fail provision with no volume snapshot status": {
			volOpts: controller.ProvisionOptions{
				StorageClass: &storagev1.StorageClass{
					ReclaimPolicy: &deletePolicy,
					Parameters:    map[string]string{},
					Provisioner:   "test-driver",
				},
				PVName: "test-name",
				PVC: &v1.PersistentVolumeClaim{
					ObjectMeta: metav1.ObjectMeta{
						UID:         "testid",
						Annotations: driverNameAnnotation,
					},
					Spec: v1.PersistentVolumeClaimSpec{
						StorageClassName: &snapClassName,
						Resources: v1.ResourceRequirements{
							Requests: v1.ResourceList{
								v1.ResourceName(v1.ResourceStorage): resource.MustParse(strconv.FormatInt(requestedBytes, 10)),
							},
						},
						AccessModes: []v1.PersistentVolumeAccessMode{v1.ReadWriteOnce},
						DataSource: &v1.TypedLocalObjectReference{
							Name:     snapName,
							Kind:     "VolumeSnapshot",
							APIGroup: &apiGrp,
						},
					},
				},
			},
			nilSnapshotStatus: true,
			expectErr:         true,
		},
		"fail provision with no BoundVolumeSnapshotContentName in snapshot status": {
			volOpts: controller.ProvisionOptions{
				StorageClass: &storagev1.StorageClass{
					ReclaimPolicy: &deletePolicy,
					Parameters:    map[string]string{},
					Provisioner:   "test-driver",
				},
				PVName: "test-name",
				PVC: &v1.PersistentVolumeClaim{
					ObjectMeta: metav1.ObjectMeta{
						UID:         "testid",
						Annotations: driverNameAnnotation,
					},
					Spec: v1.PersistentVolumeClaimSpec{
						StorageClassName: &snapClassName,
						Resources: v1.ResourceRequirements{
							Requests: v1.ResourceList{
								v1.ResourceName(v1.ResourceStorage): resource.MustParse(strconv.FormatInt(requestedBytes, 10)),
							},
						},
						AccessModes: []v1.PersistentVolumeAccessMode{v1.ReadWriteOnce},
						DataSource: &v1.TypedLocalObjectReference{
							Name:     snapName,
							Kind:     "VolumeSnapshot",
							APIGroup: &apiGrp,
						},
					},
				},
			},
			nilBoundVolumeSnapshotContentName: true,
			expectErr:                         true,
		},
		"fail provision with nil ReadyToUse in snapshot status": {
			volOpts: controller.ProvisionOptions{
				StorageClass: &storagev1.StorageClass{
					ReclaimPolicy: &deletePolicy,
					Parameters:    map[string]string{},
					Provisioner:   "test-driver",
				},
				PVName: "test-name",
				PVC: &v1.PersistentVolumeClaim{
					ObjectMeta: metav1.ObjectMeta{
						UID:         "testid",
						Annotations: driverNameAnnotation,
					},
					Spec: v1.PersistentVolumeClaimSpec{
						StorageClassName: &snapClassName,
						Resources: v1.ResourceRequirements{
							Requests: v1.ResourceList{
								v1.ResourceName(v1.ResourceStorage): resource.MustParse(strconv.FormatInt(requestedBytes, 10)),
							},
						},
						AccessModes: []v1.PersistentVolumeAccessMode{v1.ReadWriteOnce},
						DataSource: &v1.TypedLocalObjectReference{
							Name:     snapName,
							Kind:     "VolumeSnapshot",
							APIGroup: &apiGrp,
						},
					},
				},
			},
			nilReadyToUse: true,
			expectErr:     true,
		},
	}

	tmpdir := tempDir(t)
	defer os.RemoveAll(tmpdir)
	mockController, driver, _, controllerServer, csiConn, err := createMockServer(t, tmpdir)
	if err != nil {
		t.Fatal(err)
	}
	defer mockController.Finish()
	defer driver.Stop()

	for k, tc := range testcases {
		var clientSet kubernetes.Interface
		clientSet = fakeclientset.NewSimpleClientset()
		client := &fake.Clientset{}

		client.AddReactor("get", "volumesnapshots", func(action k8stesting.Action) (handled bool, ret runtime.Object, err error) {
			snap := newSnapshot(snapName, snapClassName, "snapcontent-snapuid", "snapuid", "claim", tc.snapshotStatusReady, nil, metaTimeNowUnix, resource.NewQuantity(requestedBytes, resource.BinarySI))
			if tc.nilSnapshotStatus {
				snap.Status = nil
			}
			if tc.nilBoundVolumeSnapshotContentName {
				snap.Status.BoundVolumeSnapshotContentName = nil
			}
			if tc.nilReadyToUse {
				snap.Status.ReadyToUse = nil
			}
			return true, snap, nil
		})

		client.AddReactor("get", "volumesnapshotcontents", func(action k8stesting.Action) (handled bool, ret runtime.Object, err error) {
			content := newContent("snapcontent-snapuid", snapClassName, "sid", "pv-uid", "volume", "snapuid", snapName, &requestedBytes, &timeNow)
			if tc.misBoundSnapshotContentUID {
				content.Spec.VolumeSnapshotRef.UID = "another-snapshot-uid"
			}
			if tc.misBoundSnapshotContentName {
				content.Spec.VolumeSnapshotRef.Name = "another-snapshot-name"
			}
			if tc.misBoundSnapshotContentNamespace {
				content.Spec.VolumeSnapshotRef.Namespace = "another-snapshot-namespace"
			}
			if tc.nilContentStatus {
				content.Status = nil
			}
			if tc.nilSnapshotHandle {
				content.Status.SnapshotHandle = nil
			}
			return true, content, nil
		})

		pluginCaps, controllerCaps := provisionFromSnapshotCapabilities()
		csiProvisioner := NewCSIProvisioner(clientSet, 5*time.Second, "test-provisioner", "test", 5, csiConn.conn,
			client, driverName, pluginCaps, controllerCaps, "", false, csitrans.New(), nil, nil, nil, nil, false)

		out := &csi.CreateVolumeResponse{
			Volume: &csi.Volume{
				CapacityBytes: requestedBytes,
				VolumeId:      "test-volume-id",
			},
		}

		// Setup mock call expectations.
		// If tc.restoredVolSizeSmall is true, or tc.wrongDataSource is true, or
		// tc.snapshotStatusReady is false,  create volume from snapshot operation will fail
		// early and therefore CreateVolume is not expected to be called.
		// When the following if condition is met, it is a valid create volume from snapshot
		// operation and CreateVolume is expected to be called.
		if tc.expectCSICall {
			if tc.notPopulated {
				out.Volume.ContentSource = nil
				controllerServer.EXPECT().CreateVolume(gomock.Any(), gomock.Any()).Return(out, nil).Times(1)
				controllerServer.EXPECT().DeleteVolume(gomock.Any(), &csi.DeleteVolumeRequest{
					VolumeId: "test-volume-id",
				}).Return(&csi.DeleteVolumeResponse{}, nil).Times(1)
			} else {
				snapshotSource := csi.VolumeContentSource_Snapshot{
					Snapshot: &csi.VolumeContentSource_SnapshotSource{
						SnapshotId: "sid",
					},
				}
				out.Volume.ContentSource = &csi.VolumeContentSource{
					Type: &snapshotSource,
				}
				controllerServer.EXPECT().CreateVolume(gomock.Any(), gomock.Any()).Return(out, nil).Times(1)
			}
		}

		pv, err := csiProvisioner.Provision(tc.volOpts)
		if tc.expectErr && err == nil {
			t.Errorf("test %q: Expected error, got none", k)
		}

		if !tc.expectErr && err != nil {
			t.Errorf("test %q: got error: %v", k, err)
		}

		if tc.expectedPVSpec != nil {
			if pv != nil {
				if pv.Name != tc.expectedPVSpec.Name {
					t.Errorf("test %q: expected PV name: %q, got: %q", k, tc.expectedPVSpec.Name, pv.Name)
				}

				if !reflect.DeepEqual(pv.Spec.Capacity, tc.expectedPVSpec.Capacity) {
					t.Errorf("test %q: expected capacity: %v, got: %v", k, tc.expectedPVSpec.Capacity, pv.Spec.Capacity)
				}

				if tc.expectedPVSpec.CSIPVS != nil {
					if !reflect.DeepEqual(pv.Spec.PersistentVolumeSource.CSI, tc.expectedPVSpec.CSIPVS) {
						t.Errorf("test %q: expected PV: %v, got: %v", k, tc.expectedPVSpec.CSIPVS, pv.Spec.PersistentVolumeSource.CSI)
					}
				}
			}
		}
	}
}

// TestProvisionWithTopology is a basic test of provisioner integration with topology functions.
func TestProvisionWithTopologyEnabled(t *testing.T) {
	defer utilfeaturetesting.SetFeatureGateDuringTest(t, utilfeature.DefaultFeatureGate, features.Topology, true)()

	const requestBytes = 100

	testcases := map[string]struct {
		driverSupportsTopology bool
		nodeLabels             []map[string]string
		topologyKeys           []map[string][]string
		expectedNodeAffinity   *v1.VolumeNodeAffinity
		expectError            bool
	}{
		"topology success": {
			driverSupportsTopology: true,
			nodeLabels: []map[string]string{
				{"com.example.csi/zone": "zone1", "com.example.csi/rack": "rack1"},
				{"com.example.csi/zone": "zone1", "com.example.csi/rack": "rack2"},
			},
			topologyKeys: []map[string][]string{
				{driverName: []string{"com.example.csi/zone", "com.example.csi/rack"}},
				{driverName: []string{"com.example.csi/zone", "com.example.csi/rack"}},
			},
			expectedNodeAffinity: &v1.VolumeNodeAffinity{
				Required: &v1.NodeSelector{
					NodeSelectorTerms: []v1.NodeSelectorTerm{
						{
							MatchExpressions: []v1.NodeSelectorRequirement{
								{
									Key:      "com.example.csi/zone",
									Operator: v1.NodeSelectorOpIn,
									Values:   []string{"zone1"},
								},
								{
									Key:      "com.example.csi/rack",
									Operator: v1.NodeSelectorOpIn,
									Values:   []string{"rack2"},
								},
							},
						},
					},
				},
			},
		},
		"topology fail": {
			driverSupportsTopology: true,
			topologyKeys: []map[string][]string{
				{driverName: []string{"com.example.csi/zone", "com.example.csi/rack"}},
				{driverName: []string{"com.example.csi/zone", "com.example.csi/rack"}},
			},
			expectError: true,
		},
		"driver doesn't support topology": {
			driverSupportsTopology: false,
			expectError:            false,
		},
	}

	accessibleTopology := []*csi.Topology{
		{
			Segments: map[string]string{
				"com.example.csi/zone": "zone1",
				"com.example.csi/rack": "rack2",
			},
		},
	}

	createVolumeOut := &csi.CreateVolumeResponse{
		Volume: &csi.Volume{
			CapacityBytes:      requestBytes,
			VolumeId:           "test-volume-id",
			AccessibleTopology: accessibleTopology,
		},
	}

	for name, tc := range testcases {
		t.Run(name, func(t *testing.T) {
			tmpdir := tempDir(t)
			defer os.RemoveAll(tmpdir)
			mockController, driver, _, controllerServer, csiConn, err := createMockServer(t, tmpdir)
			if err != nil {
				t.Fatal(err)
			}
			defer mockController.Finish()
			defer driver.Stop()

			if !tc.expectError {
				controllerServer.EXPECT().CreateVolume(gomock.Any(), gomock.Any()).Return(createVolumeOut, nil).Times(1)
			}

			nodes := buildNodes(tc.nodeLabels, k8sTopologyBetaVersion.String())
			csiNodes := buildCSINodes(tc.topologyKeys)

			var (
				pluginCaps     rpc.PluginCapabilitySet
				controllerCaps rpc.ControllerCapabilitySet
			)

			if tc.driverSupportsTopology {
				pluginCaps, controllerCaps = provisionWithTopologyCapabilities()
			} else {
				pluginCaps, controllerCaps = provisionCapabilities()
			}

<<<<<<< HEAD
			clientSet := fakeclientset.NewSimpleClientset(nodes, nodeInfos)
			csiProvisioner := NewCSIProvisioner(clientSet, 5*time.Second, "test-provisioner", "test", 5, false, csiConn.conn, nil, driverName, pluginCaps, controllerCaps, "", false)
=======
			clientSet := fakeclientset.NewSimpleClientset(nodes, csiNodes)

			scLister, csiNodeLister, nodeLister, claimLister, stopChan := listers(clientSet)
			defer close(stopChan)

			csiProvisioner := NewCSIProvisioner(clientSet, 5*time.Second, "test-provisioner", "test", 5,
				csiConn.conn, nil, driverName, pluginCaps, controllerCaps, "", false, csitrans.New(), scLister, csiNodeLister, nodeLister, claimLister, false)
>>>>>>> 8e34a88e

			pv, err := csiProvisioner.Provision(controller.ProvisionOptions{
				StorageClass: &storagev1.StorageClass{},
				PVC:          createFakePVC(requestBytes),
			})
			if !tc.expectError {
				if err != nil {
					t.Fatalf("test %q failed: got error from Provision call: %v", name, err)
				}

				if !volumeNodeAffinitiesEqual(pv.Spec.NodeAffinity, tc.expectedNodeAffinity) {
					t.Errorf("test %q failed: expected node affinity %+v; got: %+v", name, tc.expectedNodeAffinity, pv.Spec.NodeAffinity)
				}
			}
			if tc.expectError {
				if err == nil {
					t.Errorf("test %q failed: expected error from Provision call, got success", name)
				}
				if pv != nil {
					t.Errorf("test %q failed: expected nil PV, got %+v", name, pv)
				}
			}
		})
	}
}

// TestProvisionErrorHandling checks how different errors are handled by the provisioner.
func TestProvisionErrorHandling(t *testing.T) {
	const requestBytes = 100

	testcases := map[codes.Code]controller.ProvisioningState{
		codes.ResourceExhausted: controller.ProvisioningInBackground,
		codes.Canceled:          controller.ProvisioningInBackground,
		codes.DeadlineExceeded:  controller.ProvisioningInBackground,
		codes.Unavailable:       controller.ProvisioningInBackground,
		codes.Aborted:           controller.ProvisioningInBackground,

		codes.Unknown:            controller.ProvisioningFinished,
		codes.InvalidArgument:    controller.ProvisioningFinished,
		codes.NotFound:           controller.ProvisioningFinished,
		codes.AlreadyExists:      controller.ProvisioningFinished,
		codes.PermissionDenied:   controller.ProvisioningFinished,
		codes.FailedPrecondition: controller.ProvisioningFinished,
		codes.OutOfRange:         controller.ProvisioningFinished,
		codes.Unimplemented:      controller.ProvisioningFinished,
		codes.Internal:           controller.ProvisioningFinished,
		codes.DataLoss:           controller.ProvisioningFinished,
		codes.Unauthenticated:    controller.ProvisioningFinished,
	}
	nodeLabels := []map[string]string{
		{"com.example.csi/zone": "zone1", "com.example.csi/rack": "rack1"},
		{"com.example.csi/zone": "zone1", "com.example.csi/rack": "rack2"},
	}
	topologyKeys := []map[string][]string{
		{driverName: []string{"com.example.csi/zone", "com.example.csi/rack"}},
		{driverName: []string{"com.example.csi/zone", "com.example.csi/rack"}},
	}

	test := func(driverSupportsTopology, nodeSelected bool) {
		t.Run(fmt.Sprintf("topology=%v node=%v", driverSupportsTopology, nodeSelected), func(t *testing.T) {
			for code, expectedState := range testcases {
				t.Run(code.String(), func(t *testing.T) {
					var (
						pluginCaps     rpc.PluginCapabilitySet
						controllerCaps rpc.ControllerCapabilitySet
					)
					if driverSupportsTopology {
						defer utilfeaturetesting.SetFeatureGateDuringTest(t, utilfeature.DefaultFeatureGate, features.Topology, true)()
						pluginCaps, controllerCaps = provisionWithTopologyCapabilities()
					} else {
						pluginCaps, controllerCaps = provisionCapabilities()
					}

					tmpdir := tempDir(t)
					defer os.RemoveAll(tmpdir)
					mockController, driver, _, controllerServer, csiConn, err := createMockServer(t, tmpdir)
					if err != nil {
						t.Fatal(err)
					}
					defer mockController.Finish()
					defer driver.Stop()

					// Always return some error.
					errOut := status.Error(code, "fake error")
					controllerServer.EXPECT().CreateVolume(gomock.Any(), gomock.Any()).Return(nil, errOut).Times(1)

					nodes := buildNodes(nodeLabels, k8sTopologyBetaVersion.String())
					csiNodes := buildCSINodes(topologyKeys)
					clientSet := fakeclientset.NewSimpleClientset(nodes, csiNodes)
					scLister, csiNodeLister, nodeLister, claimLister, stopChan := listers(clientSet)
					defer close(stopChan)

					csiProvisioner := NewCSIProvisioner(clientSet, 5*time.Second, "test-provisioner", "test", 5,
						csiConn.conn, nil, driverName, pluginCaps, controllerCaps, "", false, csitrans.New(), scLister, csiNodeLister, nodeLister, claimLister, false)
					csiProvisionerExt := csiProvisioner.(controller.ProvisionerExt)

					options := controller.ProvisionOptions{
						StorageClass: &storagev1.StorageClass{},
						PVC:          createFakePVC(requestBytes),
					}
					if nodeSelected {
						options.SelectedNode = &nodes.Items[0]
					}
					pv, state, err := csiProvisionerExt.ProvisionExt(options)

					if pv != nil {
						t.Errorf("expected no PV, got %v", pv)
					}
					if err == nil {
						t.Fatal("expected error, got nil")
					}
					st, ok := status.FromError(err)
					if !ok {
						t.Errorf("expected status %s, got error without status: %v", code, err)
					} else if st.Code() != code {
						t.Errorf("expected status %s, got %s", code, st.Code())
					}

					// This is the only situation where we request rescheduling.
					if driverSupportsTopology && nodeSelected && code == codes.ResourceExhausted {
						expectedState = controller.ProvisioningReschedule
					}

					if expectedState != state {
						t.Errorf("expected provisioning state %s, got %s", expectedState, state)
					}
				})
			}
		})
	}

	// Try all four combinations. For most of them there's no
	// difference, but better check...
	test(false, false)
	test(false, true)
	test(true, false)
	test(true, true)
}

// TestProvisionWithTopologyDisabled checks that missing Node and CSINode objects, selectedNode
// are ignored and topology is not set on the PV
func TestProvisionWithTopologyDisabled(t *testing.T) {
	defer utilfeaturetesting.SetFeatureGateDuringTest(t, utilfeature.DefaultFeatureGate, features.Topology, false)()

	accessibleTopology := []*csi.Topology{
		{
			Segments: map[string]string{
				"com.example.csi/zone": "zone1",
				"com.example.csi/rack": "rack2",
			},
		},
	}

	const requestBytes = 100

	tmpdir := tempDir(t)
	defer os.RemoveAll(tmpdir)
	mockController, driver, _, controllerServer, csiConn, err := createMockServer(t, tmpdir)
	if err != nil {
		t.Fatal(err)
	}
	defer mockController.Finish()
	defer driver.Stop()

	clientSet := fakeclientset.NewSimpleClientset()
	pluginCaps, controllerCaps := provisionWithTopologyCapabilities()
<<<<<<< HEAD
	csiProvisioner := NewCSIProvisioner(clientSet, 5*time.Second, "test-provisioner", "test", 5, false, csiConn.conn, nil, driverName, pluginCaps, controllerCaps, "", false)
=======
	csiProvisioner := NewCSIProvisioner(clientSet, 5*time.Second, "test-provisioner", "test", 5,
		csiConn.conn, nil, driverName, pluginCaps, controllerCaps, "", false, csitrans.New(), nil, nil, nil, nil, false)
>>>>>>> 8e34a88e

	out := &csi.CreateVolumeResponse{
		Volume: &csi.Volume{
			CapacityBytes:      requestBytes,
			VolumeId:           "test-volume-id",
			AccessibleTopology: accessibleTopology,
		},
	}

	controllerServer.EXPECT().CreateVolume(gomock.Any(), gomock.Any()).Return(out, nil).Times(1)

	pv, err := csiProvisioner.Provision(controller.ProvisionOptions{
		StorageClass: &storagev1.StorageClass{},
		PVC:          createFakePVC(requestBytes),
		SelectedNode: &v1.Node{
			ObjectMeta: metav1.ObjectMeta{
				Name: "some-node",
			},
		},
	})

	if err != nil {
		t.Fatalf("got error from Provision call: %v", err)
	}

	if pv.Spec.NodeAffinity != nil {
		t.Errorf("expected nil PV node affinity; got: %v", pv.Spec.NodeAffinity)
	}
}

type deleteTestcase struct {
	persistentVolume *v1.PersistentVolume
	storageClass     *storagev1.StorageClass
	mockDelete       bool
	expectErr        bool
}

// TestDelete is a test of the delete operation
func TestDelete(t *testing.T) {
	tt := map[string]deleteTestcase{
		"fail - nil PV": {
			persistentVolume: nil,
			expectErr:        true,
		},
		"fail - nil volume.Spec.CSI": {
			persistentVolume: &v1.PersistentVolume{
				ObjectMeta: metav1.ObjectMeta{
					Name: "pv",
					Annotations: map[string]string{
						prefixedProvisionerSecretNameKey: "static-${pv.name}-${pvc.namespace}-${pvc.name}-${pvc.annotations['akey']}",
					},
				},
				Spec: v1.PersistentVolumeSpec{
					PersistentVolumeSource: v1.PersistentVolumeSource{},
				},
			},
			expectErr: true,
		},
		"fail - pvc.annotations not supported for Create/Delete Volume Secret": {
			persistentVolume: &v1.PersistentVolume{
				ObjectMeta: metav1.ObjectMeta{
					Name: "pv",
				},
				Spec: v1.PersistentVolumeSpec{
					PersistentVolumeSource: v1.PersistentVolumeSource{
						CSI: &v1.CSIPersistentVolumeSource{
							VolumeHandle: "vol-id-1",
						},
					},
					ClaimRef: &v1.ObjectReference{
						Name: "sc-name",
					},
					StorageClassName: "sc-name",
				},
			},
			storageClass: &storagev1.StorageClass{
				ObjectMeta: metav1.ObjectMeta{
					Name: "sc-name",
				},
				Parameters: map[string]string{
					prefixedProvisionerSecretNameKey: "static-${pv.name}-${pvc.namespace}-${pvc.name}-${pvc.annotations['akey']}",
				},
			},
			expectErr: true,
		},
		"simple - valid case": {
			persistentVolume: &v1.PersistentVolume{
				ObjectMeta: metav1.ObjectMeta{
					Name: "pv",
				},
				Spec: v1.PersistentVolumeSpec{
					PersistentVolumeSource: v1.PersistentVolumeSource{
						CSI: &v1.CSIPersistentVolumeSource{
							VolumeHandle: "vol-id-1",
						},
					},
				},
			},
			storageClass: &storagev1.StorageClass{
				ObjectMeta: metav1.ObjectMeta{
					Name: "sc-name",
				},
				Parameters: map[string]string{
					prefixedProvisionerSecretNameKey: "static-${pv.name}-${pvc.namespace}-${pvc.name}",
				},
			},
			expectErr:  false,
			mockDelete: true,
		},
		"simple - valid case with ClaimRef set": {
			persistentVolume: &v1.PersistentVolume{
				ObjectMeta: metav1.ObjectMeta{
					Name: "pv",
				},
				Spec: v1.PersistentVolumeSpec{
					PersistentVolumeSource: v1.PersistentVolumeSource{
						CSI: &v1.CSIPersistentVolumeSource{
							VolumeHandle: "vol-id-1",
						},
					},
					ClaimRef: &v1.ObjectReference{
						Name: "pvc-name",
					},
				},
			},
			storageClass: &storagev1.StorageClass{
				ObjectMeta: metav1.ObjectMeta{
					Name: "sc-name",
				},
				Parameters: map[string]string{
					prefixedProvisionerSecretNameKey: "static-${pv.name}-${pvc.namespace}-${pvc.name}",
				},
			},
			expectErr:  false,
			mockDelete: true,
		},
	}

	for k, tc := range tt {
		runDeleteTest(t, k, tc)
	}
}

func runDeleteTest(t *testing.T, k string, tc deleteTestcase) {
	t.Logf("Running test: %v", k)

	tmpdir := tempDir(t)

	defer os.RemoveAll(tmpdir)
	mockController, driver, _, controllerServer, csiConn, err := createMockServer(t, tmpdir)
	if err != nil {
		t.Fatal(err)
	}
	defer mockController.Finish()
	defer driver.Stop()

	var clientSet *fakeclientset.Clientset

	if tc.storageClass != nil {
		clientSet = fakeclientset.NewSimpleClientset(tc.storageClass)
	} else {
		clientSet = fakeclientset.NewSimpleClientset()
	}

	if tc.mockDelete {
		controllerServer.EXPECT().DeleteVolume(gomock.Any(), gomock.Any()).Return(&csi.DeleteVolumeResponse{}, nil).Times(1)
	}

	pluginCaps, controllerCaps := provisionCapabilities()
<<<<<<< HEAD
	csiProvisioner := NewCSIProvisioner(clientSet, 5*time.Second, "test-provisioner", "test", 5, false, csiConn.conn, nil, driverName, pluginCaps, controllerCaps, "", false)
=======
	scLister, _, _, _, _ := listers(clientSet)
	csiProvisioner := NewCSIProvisioner(clientSet, 5*time.Second, "test-provisioner", "test", 5,
		csiConn.conn, nil, driverName, pluginCaps, controllerCaps, "", false, csitrans.New(), scLister, nil, nil, nil, false)
>>>>>>> 8e34a88e

	err = csiProvisioner.Delete(tc.persistentVolume)
	if tc.expectErr && err == nil {
		t.Errorf("test %q: Expected error, got none", k)
	}
	if !tc.expectErr && err != nil {
		t.Errorf("test %q: got error: %v", k, err)
	}
}

// generatePVCForProvisionFromPVC returns a ProvisionOptions with the requested settings
func generatePVCForProvisionFromPVC(srcNamespace, srcName, scName string, requestedBytes int64, volumeMode string) controller.ProvisionOptions {
	deletePolicy := v1.PersistentVolumeReclaimDelete

	provisionRequest := controller.ProvisionOptions{
		StorageClass: &storagev1.StorageClass{
			ReclaimPolicy: &deletePolicy,
			Parameters:    map[string]string{},
			Provisioner:   driverName,
		},
		PVName: "new-pv-name",
		PVC: &v1.PersistentVolumeClaim{
			ObjectMeta: metav1.ObjectMeta{
				Name:        "my-pvc",
				Namespace:   srcNamespace,
				UID:         "testid",
				Annotations: driverNameAnnotation,
			},
			Spec: v1.PersistentVolumeClaimSpec{
				Selector: nil,
				Resources: v1.ResourceRequirements{
					Requests: v1.ResourceList{
						v1.ResourceName(v1.ResourceStorage): *resource.NewQuantity(requestedBytes, resource.BinarySI),
					},
				},
				AccessModes: []v1.PersistentVolumeAccessMode{v1.ReadWriteOnce},
				DataSource: &v1.TypedLocalObjectReference{
					Name: srcName,
					Kind: "PersistentVolumeClaim",
				},
			},
		},
	}

	if scName != "" {
		provisionRequest.PVC.Spec.StorageClassName = &scName
	}

	switch volumeMode {
	case "block":
		provisionRequest.PVC.Spec.VolumeMode = &volumeModeBlock
	case "filesystem":
		provisionRequest.PVC.Spec.VolumeMode = &volumeModeFileSystem
	default:
		// leave it undefined/nil to maintaint the current defaults for test cases
	}

	return provisionRequest
}

// TestProvisionFromPVC tests create volume clone
func TestProvisionFromPVC(t *testing.T) {
	var requestedBytes int64 = 1000
	fakeSc1 := "fake-sc-1"
	fakeSc2 := "fake-sc-2"
	srcName := "fake-pvc"
	srcNamespace := "fake-pvc-namespace"
	invalidPVC := "invalid-pv"
	lostPVC := "lost-pvc"
	pendingPVC := "pending-pvc"
	pvName := "test-testi"
	unboundPVName := "unbound-pv"
	anotherDriverPVName := "another-class"
	filesystemPVName := "filesystem-pv"
	blockModePVName := "block-pv"
	wrongPVCName := "pv-bound-to-another-pvc-by-name"
	wrongPVCNamespace := "pv-bound-to-another-pvc-by-namespace"
	wrongPVCUID := "pv-bound-to-another-pvc-by-UID"

	type pvSpec struct {
		Name          string
		ReclaimPolicy v1.PersistentVolumeReclaimPolicy
		AccessModes   []v1.PersistentVolumeAccessMode
		Capacity      v1.ResourceList
		CSIPVS        *v1.CSIPersistentVolumeSource
	}

	testcases := map[string]struct {
		volOpts              controller.ProvisionOptions
		clonePVName          string                   // name of the PV that srcName PVC has a claim on
		restoredVolSizeSmall bool                     // set to request a larger volSize than source PVC, default false
		restoredVolSizeBig   bool                     // set to request a smaller volSize than source PVC, default false
		expectedPVSpec       *pvSpec                  // set to expected PVSpec on success, for deep comparison, default nil
		cloneUnsupported     bool                     // set to state clone feature not supported in capabilities, default false
		expectFinalizers     bool                     // while set, expects clone protection finalizers to be set on a PVC
		sourcePVStatusPhase  v1.PersistentVolumePhase // set to change source PV Status.Phase, default "Bound"
		expectErr            bool                     // set to state, test is expected to return errors, default false
	}{
		"provision with pvc data source": {
			clonePVName:      pvName,
			volOpts:          generatePVCForProvisionFromPVC(srcNamespace, srcName, fakeSc1, requestedBytes, ""),
			expectFinalizers: true,
			expectedPVSpec: &pvSpec{
				Name:          pvName,
				ReclaimPolicy: v1.PersistentVolumeReclaimDelete,
				AccessModes:   []v1.PersistentVolumeAccessMode{v1.ReadWriteOnce},
				Capacity: v1.ResourceList{
					v1.ResourceName(v1.ResourceStorage): bytesToGiQuantity(requestedBytes),
				},
				CSIPVS: &v1.CSIPersistentVolumeSource{
					Driver:       "test-driver",
					VolumeHandle: "test-volume-id",
					FSType:       "ext4",
					VolumeAttributes: map[string]string{
						"storage.kubernetes.io/csiProvisionerIdentity": "test-provisioner",
					},
				},
			},
		},
		"provision with pvc data source no clone capability": {
			clonePVName:      pvName,
			volOpts:          generatePVCForProvisionFromPVC(srcNamespace, srcName, fakeSc1, requestedBytes, ""),
			cloneUnsupported: true,
			expectErr:        true,
		},
		"provision with pvc data source different storage classes": {
			clonePVName: pvName,
			volOpts:     generatePVCForProvisionFromPVC(srcNamespace, srcName, fakeSc2, requestedBytes, ""),
			expectErr:   true,
		},
		"provision with pvc data source destination too small": {
			clonePVName:          pvName,
			volOpts:              generatePVCForProvisionFromPVC(srcNamespace, srcName, fakeSc1, requestedBytes+1, ""),
			expectFinalizers:     true,
			restoredVolSizeSmall: true,
			expectErr:            true,
		},
		"provision with pvc data source destination too large": {
			clonePVName:        pvName,
			volOpts:            generatePVCForProvisionFromPVC(srcNamespace, srcName, fakeSc1, requestedBytes-1, ""),
			restoredVolSizeBig: true,
			expectErr:          true,
		},
		"provision with pvc data source not found": {
			clonePVName: pvName,
			volOpts:     generatePVCForProvisionFromPVC(srcNamespace, "source-not-found", fakeSc1, requestedBytes, ""),
			expectErr:   true,
		},
		"provision with source pvc storageclass nil": {
			clonePVName: pvName,
			volOpts:     generatePVCForProvisionFromPVC(srcNamespace, "pvc-sc-nil", fakeSc1, requestedBytes, ""),
			expectErr:   true,
		},
		"provision with requested pvc storageclass nil": {
			clonePVName: pvName,
			volOpts:     generatePVCForProvisionFromPVC(srcNamespace, srcName, "", requestedBytes, ""),
			expectErr:   true,
		},
		"provision with pvc data source when source pv not found": {
			clonePVName: "invalid-pv",
			volOpts:     generatePVCForProvisionFromPVC(srcNamespace, invalidPVC, fakeSc1, requestedBytes, ""),
			expectErr:   true,
		},
		"provision with pvc data source when pvc status is claim pending": {
			clonePVName: pvName,
			volOpts:     generatePVCForProvisionFromPVC(srcNamespace, pendingPVC, fakeSc1, requestedBytes, ""),
			expectErr:   true,
		},
		"provision with pvc data source when pvc status is claim lost": {
			clonePVName: pvName,
			volOpts:     generatePVCForProvisionFromPVC(srcNamespace, lostPVC, fakeSc1, requestedBytes, ""),
			expectErr:   true,
		},
		"provision with pvc data source when clone pv has released status": {
			clonePVName:         pvName,
			volOpts:             generatePVCForProvisionFromPVC(srcNamespace, srcName, fakeSc1, requestedBytes, ""),
			sourcePVStatusPhase: v1.VolumeReleased,
			expectErr:           true,
		},
		"provision with pvc data source when clone pv has failed status": {
			clonePVName:         pvName,
			volOpts:             generatePVCForProvisionFromPVC(srcNamespace, srcName, fakeSc1, requestedBytes, ""),
			sourcePVStatusPhase: v1.VolumeFailed,
			expectErr:           true,
		},
		"provision with pvc data source when clone pv has pending status": {
			clonePVName:         pvName,
			volOpts:             generatePVCForProvisionFromPVC(srcNamespace, srcName, fakeSc1, requestedBytes, ""),
			sourcePVStatusPhase: v1.VolumePending,
			expectErr:           true,
		},
		"provision with pvc data source when clone pv has available status": {
			clonePVName:         pvName,
			volOpts:             generatePVCForProvisionFromPVC(srcNamespace, srcName, fakeSc1, requestedBytes, ""),
			sourcePVStatusPhase: v1.VolumeAvailable,
			expectErr:           true,
		},
		"provision with PVC using unbound PV": {
			clonePVName: unboundPVName,
			volOpts:     generatePVCForProvisionFromPVC(srcNamespace, srcName, fakeSc1, requestedBytes, ""),
			expectErr:   true,
		},
		"provision with PVC using PV bound to another PVC (with wrong UID)": {
			clonePVName: wrongPVCUID,
			volOpts:     generatePVCForProvisionFromPVC(srcNamespace, srcName, fakeSc1, requestedBytes, ""),
			expectErr:   true,
		},
		"provision with PVC using PV bound to another PVC (with wrong namespace)": {
			clonePVName: wrongPVCNamespace,
			volOpts:     generatePVCForProvisionFromPVC(srcNamespace, srcName, fakeSc1, requestedBytes, ""),
			expectErr:   true,
		},
		"provision with PVC using PV bound to another PVC (with wrong name)": {
			clonePVName: wrongPVCName,
			volOpts:     generatePVCForProvisionFromPVC(srcNamespace, srcName, fakeSc1, requestedBytes, ""),
			expectErr:   true,
		},
		"provision with PVC bound to PV with wrong provisioner": {
			clonePVName: anotherDriverPVName,
			volOpts:     generatePVCForProvisionFromPVC(srcNamespace, srcName, fakeSc1, requestedBytes, ""),
			expectErr:   true,
		},
		"provision block data source is block": {
			clonePVName:      blockModePVName,
			volOpts:          generatePVCForProvisionFromPVC(srcNamespace, blockModePVName, fakeSc1, requestedBytes, "block"),
			expectFinalizers: true,
		},
		"provision block but data source is filesystem": {
			clonePVName: filesystemPVName,
			volOpts:     generatePVCForProvisionFromPVC(srcNamespace, filesystemPVName, fakeSc1, requestedBytes, "block"),
			expectErr:   true,
		},
		"provision block but data source is nil": {
			clonePVName: pvName,
			volOpts:     generatePVCForProvisionFromPVC(srcNamespace, srcName, fakeSc1, requestedBytes, "block"),
			expectErr:   true,
		},
		"provision nil mode data source is nil": {
			clonePVName:      pvName,
			volOpts:          generatePVCForProvisionFromPVC(srcNamespace, srcName, fakeSc1, requestedBytes, ""),
			expectFinalizers: true,
			expectErr:        false,
		},
		"provision filesystem data source is filesystem": {
			clonePVName:      filesystemPVName,
			volOpts:          generatePVCForProvisionFromPVC(srcNamespace, filesystemPVName, fakeSc1, requestedBytes, "filesystem"),
			expectFinalizers: true,
			expectErr:        false,
		},
		"provision filesystem but data source is block": {
			clonePVName: blockModePVName,
			volOpts:     generatePVCForProvisionFromPVC(srcNamespace, blockModePVName, fakeSc1, requestedBytes, "filesystem"),
			expectErr:   true,
		},
		"provision filesystem data source is nil": {
			clonePVName:      pvName,
			volOpts:          generatePVCForProvisionFromPVC(srcNamespace, srcName, fakeSc1, requestedBytes, "filesystem"),
			expectFinalizers: true,
			expectErr:        false,
		},
	}

	for k, tc := range testcases {
		tc := tc
		t.Run(k, func(t *testing.T) {
			t.Parallel()
			var clientSet *fakeclientset.Clientset

			// Phase: setup mock server
			tmpdir := tempDir(t)
			defer os.RemoveAll(tmpdir)
			mockController, driver, _, controllerServer, csiConn, err := createMockServer(t, tmpdir)
			if err != nil {
				t.Fatal(err)
			}
			defer mockController.Finish()
			defer driver.Stop()

			// Phase: setup fake objects for test
			pvPhase := v1.VolumeBound
			if tc.sourcePVStatusPhase != "" {
				pvPhase = tc.sourcePVStatusPhase
			}
			pv := &v1.PersistentVolume{
				ObjectMeta: metav1.ObjectMeta{
					Name: pvName,
				},
				Spec: v1.PersistentVolumeSpec{
					PersistentVolumeSource: v1.PersistentVolumeSource{
						CSI: &v1.CSIPersistentVolumeSource{
							Driver:       driverName,
							VolumeHandle: "test-volume-id",
							FSType:       "ext3",
							VolumeAttributes: map[string]string{
								"storage.kubernetes.io/csiProvisionerIdentity": "test-provisioner",
							},
						},
					},
					ClaimRef: &v1.ObjectReference{
						Kind:      "PersistentVolumeClaim",
						Namespace: srcNamespace,
						Name:      srcName,
						UID:       types.UID("fake-claim-uid"),
					},
					StorageClassName: fakeSc1,
				},
				Status: v1.PersistentVolumeStatus{
					Phase: pvPhase,
				},
			}

			blkModePV := &v1.PersistentVolume{
				ObjectMeta: metav1.ObjectMeta{
					Name: blockModePVName,
				},
				Spec: v1.PersistentVolumeSpec{
					VolumeMode: &volumeModeBlock,
					PersistentVolumeSource: v1.PersistentVolumeSource{
						CSI: &v1.CSIPersistentVolumeSource{
							Driver: driverName,
							VolumeAttributes: map[string]string{
								"storage.kubernetes.io/csiProvisionerIdentity": "test-provisioner",
							},
						},
					},
					ClaimRef: &v1.ObjectReference{
						Kind:      "PersistentVolumeClaim",
						Namespace: srcNamespace,
						Name:      blockModePVName,
						UID:       types.UID("fake-block-claim-uid"),
					},
					StorageClassName: fakeSc1,
				},
				Status: v1.PersistentVolumeStatus{
					Phase: pvPhase,
				},
			}

			unboundPV := pv.DeepCopy()
			unboundPV.Name = unboundPVName
			unboundPV.Spec.ClaimRef = nil

			anotherDriverPV := pv.DeepCopy()
			anotherDriverPV.Name = anotherDriverPVName
			anotherDriverPV.Spec.CSI.Driver = "wrong.com"

			pvBoundToAnotherPVCUID := pv.DeepCopy()
			pvBoundToAnotherPVCUID.Name = wrongPVCUID
			pvBoundToAnotherPVCUID.Spec.ClaimRef.UID = "another-claim-uid"

			pvBoundToAnotherPVCNamespace := pv.DeepCopy()
			pvBoundToAnotherPVCNamespace.Name = wrongPVCNamespace
			pvBoundToAnotherPVCNamespace.Spec.ClaimRef.Namespace = "another-claim-namespace"

			pvBoundToAnotherPVCName := pv.DeepCopy()
			pvBoundToAnotherPVCName.Name = wrongPVCName
			pvBoundToAnotherPVCName.Spec.ClaimRef.Name = "another-claim-name"

			pvUsingFilesystemMode := pv.DeepCopy()
			pvUsingFilesystemMode.Name = filesystemPVName
			pvUsingFilesystemMode.Spec.VolumeMode = &volumeModeFileSystem
			pvUsingFilesystemMode.Spec.ClaimRef.Name = filesystemPVName

			// Create a fake claim as our PVC DataSource
			claim := fakeClaim(srcName, srcNamespace, "fake-claim-uid", requestedBytes, tc.clonePVName, v1.ClaimBound, &fakeSc1, "")
			// Create a fake claim with invalid PV
			invalidClaim := fakeClaim(invalidPVC, srcNamespace, "fake-claim-uid", requestedBytes, "pv-not-present", v1.ClaimBound, &fakeSc1, "")
			// Create a fake claim as source PVC storageclass nil
			scNilClaim := fakeClaim("pvc-sc-nil", srcNamespace, "fake-claim-uid", requestedBytes, pvName, v1.ClaimBound, nil, "")
			// Create a fake claim, with source PVC having a lost claim status
			lostClaim := fakeClaim(lostPVC, srcNamespace, "fake-claim-uid", requestedBytes, tc.clonePVName, v1.ClaimLost, &fakeSc1, "")
			// Create a fake claim, with source PVC having a pending claim status
			pendingClaim := fakeClaim(pendingPVC, srcNamespace, "fake-claim-uid", requestedBytes, tc.clonePVName, v1.ClaimPending, &fakeSc1, "")
			// Create a fake claim with filesystem mode on our PVC DataSource
			filesystemClaim := fakeClaim(filesystemPVName, srcNamespace, "fake-claim-uid", requestedBytes, tc.clonePVName, v1.ClaimBound, &fakeSc1, "filesystem")
			// Create a fake claim with block mode on our PVC DataSource
			blockClaim := fakeClaim(blockModePVName, srcNamespace, "fake-block-claim-uid", requestedBytes, tc.clonePVName, v1.ClaimBound, &fakeSc1, "block")

			clientSet = fakeclientset.NewSimpleClientset(claim, scNilClaim, pv, invalidClaim, filesystemClaim, blockClaim, unboundPV, anotherDriverPV, pvBoundToAnotherPVCUID, pvBoundToAnotherPVCNamespace, pvBoundToAnotherPVCName, lostClaim, pendingClaim, pvUsingFilesystemMode, blkModePV)

			// Phase: setup responses based on test case parameters
			out := &csi.CreateVolumeResponse{
				Volume: &csi.Volume{
					CapacityBytes: requestedBytes,
					VolumeId:      "test-volume-id",
				},
			}

			pluginCaps, controllerCaps := provisionFromPVCCapabilities()
			if tc.cloneUnsupported {
				pluginCaps, controllerCaps = provisionCapabilities()
			}
			if !tc.expectErr {
				volumeSource := csi.VolumeContentSource_Volume{
					Volume: &csi.VolumeContentSource_VolumeSource{
						VolumeId: tc.volOpts.PVC.Spec.DataSource.Name,
					},
				}
				out.Volume.ContentSource = &csi.VolumeContentSource{
					Type: &volumeSource,
				}
				controllerServer.EXPECT().CreateVolume(gomock.Any(), gomock.Any()).Return(out, nil).Times(1)
			}

			if tc.restoredVolSizeSmall && tc.restoredVolSizeBig {
				t.Errorf("test %q: cannot contain requestVolSize to be both small and big", k)
			}
			if tc.restoredVolSizeSmall {
				controllerServer.EXPECT().CreateVolume(gomock.Any(), gomock.Any()).Return(out, nil).Times(1)
				// if the volume created is less than the requested size,
				// deletevolume will be called
				controllerServer.EXPECT().DeleteVolume(gomock.Any(), &csi.DeleteVolumeRequest{
					VolumeId: "test-volume-id",
				}).Return(&csi.DeleteVolumeResponse{}, nil).Times(1)
			}

			_, _, _, claimLister, _ := listers(clientSet)

			// Phase: execute the test
			csiProvisioner := NewCSIProvisioner(clientSet, 5*time.Second, "test-provisioner", "test", 5, csiConn.conn,
				nil, driverName, pluginCaps, controllerCaps, "", false, csitrans.New(), nil, nil, nil, claimLister, false)

			pv, err = csiProvisioner.Provision(tc.volOpts)
			if tc.expectErr && err == nil {
				t.Errorf("test %q: Expected error, got none", k)
			}

			if tc.volOpts.PVC.Spec.DataSource != nil {
				claim, _ := claimLister.PersistentVolumeClaims(tc.volOpts.PVC.Namespace).Get(tc.volOpts.PVC.Spec.DataSource.Name)
				if claim != nil {
					set := checkFinalizer(claim, pvcCloneFinalizer)
					if tc.expectFinalizers && !set {
						t.Errorf("Claim %s does not have clone protection finalizer set", claim.Name)
					} else if !tc.expectFinalizers && set {
						t.Errorf("Claim %s should not have clone protection finalizer set", claim.Name)
					}
				}
			}

			// Phase: process test responses
			// process responses
			if !tc.expectErr && err != nil {
				t.Errorf("test %q: got error: %v", k, err)
			}

			if tc.expectedPVSpec != nil {
				if pv != nil {
					if pv.Name != tc.expectedPVSpec.Name {
						t.Errorf("test %q: expected PV name: %q, got: %q", k, tc.expectedPVSpec.Name, pv.Name)
					}

					if !reflect.DeepEqual(pv.Spec.Capacity, tc.expectedPVSpec.Capacity) {
						t.Errorf("test %q: expected capacity: %v, got: %v", k, tc.expectedPVSpec.Capacity, pv.Spec.Capacity)
					}

					if tc.expectedPVSpec.CSIPVS != nil {
						if !reflect.DeepEqual(pv.Spec.PersistentVolumeSource.CSI, tc.expectedPVSpec.CSIPVS) {
							t.Errorf("test %q: expected PV: %v, got: %v", k, tc.expectedPVSpec.CSIPVS, pv.Spec.PersistentVolumeSource.CSI)
						}
					}
				}
			}
		})
	}
}

func TestProvisionWithMigration(t *testing.T) {
	var requestBytes int64 = 100000
	var inTreePluginName = "in-tree-plugin"

<<<<<<< HEAD
		csiProvisioner := NewCSIProvisioner(clientSet, 5*time.Second, "test-provisioner", "test", 5, false, csiConn.conn, nil, driverName, pluginCaps, controllerCaps, "", false)
=======
	deletePolicy := v1.PersistentVolumeReclaimDelete
	testcases := []struct {
		name              string
		scProvisioner     string
		annotation        map[string]string
		expectTranslation bool
		expectErr         bool
	}{
		{
			name:              "provision with migration on",
			scProvisioner:     inTreePluginName,
			annotation:        map[string]string{annStorageProvisioner: driverName},
			expectTranslation: true,
		},
		{
			name:              "provision without migration for native CSI",
			scProvisioner:     driverName,
			annotation:        map[string]string{annStorageProvisioner: driverName},
			expectTranslation: false,
		},
		{
			name:              "provision with migration for migrated-to CSI",
			scProvisioner:     inTreePluginName,
			annotation:        map[string]string{annStorageProvisioner: inTreePluginName, annMigratedTo: driverName},
			expectTranslation: true,
		},
		{
			name:          "provision with migration-to some random driver",
			scProvisioner: inTreePluginName,
			annotation:    map[string]string{annStorageProvisioner: inTreePluginName, annMigratedTo: "foo"},
			expectErr:     true,
		},
		{
			name:          "provision with migration-to some random driver with random storageProvisioner",
			scProvisioner: inTreePluginName,
			annotation:    map[string]string{annStorageProvisioner: "foo", annMigratedTo: "foo"},
			expectErr:     true,
		},
		{
			name:              "provision with migration for migrated-to CSI with CSI Provisioner",
			scProvisioner:     inTreePluginName,
			annotation:        map[string]string{annStorageProvisioner: driverName, annMigratedTo: driverName},
			expectTranslation: true,
		},
		{
			name:          "ignore in-tree PVC when provisioned by in-tree",
			scProvisioner: inTreePluginName,
			annotation:    map[string]string{annStorageProvisioner: inTreePluginName},
			expectErr:     true,
		},
	}
>>>>>>> 8e34a88e

	for _, tc := range testcases {
		t.Run(tc.name, func(t *testing.T) {
			// Set up test
			tmpdir := tempDir(t)
			defer os.RemoveAll(tmpdir)
			mockController, driver, _, controllerServer, csiConn, err := createMockServer(t, tmpdir)
			if err != nil {
				t.Fatal(err)
			}
			mockTranslator := NewMockProvisionerCSITranslator(mockController)
			defer mockController.Finish()
			defer driver.Stop()
			clientSet := fakeclientset.NewSimpleClientset()
			pluginCaps, controllerCaps := provisionCapabilities()
			csiProvisioner := NewCSIProvisioner(clientSet, 5*time.Second, "test-provisioner",
				"test", 5, csiConn.conn, nil, driverName, pluginCaps, controllerCaps,
				inTreePluginName, false, mockTranslator, nil, nil, nil, nil, false)

			// Set up return values (AnyTimes to avoid overfitting on implementation)

			// Have fake translation provide same as input SC but with
			// Parameter indicating it has been translated
			mockTranslator.EXPECT().TranslateInTreeStorageClassToCSI(gomock.Any(), gomock.Any()).DoAndReturn(
				func(_ string, sc *storagev1.StorageClass) (*storagev1.StorageClass, error) {
					newSC := sc.DeepCopy()
					newSC.Parameters[translatedKey] = "foo"
					return newSC, nil
				},
			).AnyTimes()

			// Have fake translation provide same as input PV but with
			// Annotation indicating it has been translated
			mockTranslator.EXPECT().TranslateCSIPVToInTree(gomock.Any()).DoAndReturn(
				func(pv *v1.PersistentVolume) (*v1.PersistentVolume, error) {
					newPV := pv.DeepCopy()
					if newPV.Annotations == nil {
						newPV.Annotations = map[string]string{}
					}
					newPV.Annotations[translatedKey] = "foo"
					return newPV, nil
				},
			).AnyTimes()

			if !tc.expectErr {
				// Set an expectation that the Create should be called
				expectParams := map[string]string{"fstype": "ext3"} // Default
				if tc.expectTranslation {
					// If translation is expected we check that the CreateVolume
					// is called on the expected volume with a translated param
					expectParams[translatedKey] = "foo"
				}
				controllerServer.EXPECT().CreateVolume(gomock.Any(),
					&csi.CreateVolumeRequest{
						Name:               "test-testi",
						Parameters:         expectParams,
						VolumeCapabilities: nil,
						CapacityRange: &csi.CapacityRange{
							RequiredBytes: int64(requestBytes),
						},
					}).Return(
					&csi.CreateVolumeResponse{
						Volume: &csi.Volume{
							CapacityBytes: requestBytes,
							VolumeId:      "test-volume-id",
						},
					}, nil).Times(1)
			}

			// Make a Provision call
			volOpts := controller.ProvisionOptions{
				StorageClass: &storagev1.StorageClass{
					Provisioner:   tc.scProvisioner,
					Parameters:    map[string]string{"fstype": "ext3"},
					ReclaimPolicy: &deletePolicy,
				},
				PVName: "test-name",
				PVC:    createPVCWithAnnotation(tc.annotation, requestBytes),
			}

			pv, state, err := csiProvisioner.(controller.ProvisionerExt).ProvisionExt(volOpts)
			if tc.expectErr && err == nil {
				t.Errorf("Expected error, got none")
			}
			if err != nil {
				if !tc.expectErr {
					t.Errorf("got error: %v", err)
				}
				return
			}

			if controller.ProvisioningFinished != state {
				t.Errorf("expected ProvisioningState %s, got %s", controller.ProvisioningFinished, state)
			}

			if tc.expectTranslation {
				if _, ok := pv.Annotations[translatedKey]; !ok {
					t.Errorf("got no translated annotation %s on the pv, expected PV to be translated to in-tree", translatedKey)
				}
			} else {
				if _, ok := pv.Annotations[translatedKey]; ok {
					t.Errorf("got translated annotation %s on the pv, expected PV not to be translated to in-tree", translatedKey)
				}
			}
		})

	}
}

func createPVCWithAnnotation(ann map[string]string, requestBytes int64) *v1.PersistentVolumeClaim {
	return &v1.PersistentVolumeClaim{
		ObjectMeta: metav1.ObjectMeta{
			UID:         "testid",
			Name:        "fake-pvc",
			Annotations: ann,
		},
		Spec: v1.PersistentVolumeClaimSpec{
			Selector: nil, // Provisioner doesn't support selector
			Resources: v1.ResourceRequirements{
				Requests: v1.ResourceList{
					v1.ResourceName(v1.ResourceStorage): resource.MustParse(strconv.FormatInt(requestBytes, 10)),
				},
			},
		},
	}
}

func TestDeleteMigration(t *testing.T) {
	const (
		translatedHandle = "translated-handle"
		normalHandle     = "no-translation-handle"
	)

	testCases := []struct {
		name              string
		pv                *v1.PersistentVolume
		expectTranslation bool
		expectErr         bool
	}{
		{
			name: "normal migration",
			// The PV could be any random in-tree plugin - it doesn't really
			// matter here. We only care that the translation is called and the
			// function will work after some CSI volume is created
			pv:                &v1.PersistentVolume{},
			expectTranslation: true,
		},
		{
			name: "no migration",
			pv: &v1.PersistentVolume{
				Spec: v1.PersistentVolumeSpec{
					PersistentVolumeSource: v1.PersistentVolumeSource{
						CSI: &v1.CSIPersistentVolumeSource{
							VolumeHandle: normalHandle,
						},
					},
				},
			},
			expectTranslation: false,
		},
	}
	for _, tc := range testCases {
		t.Run(tc.name, func(t *testing.T) {
			// Set up test
			tmpdir := tempDir(t)
			defer os.RemoveAll(tmpdir)
			mockController, driver, _, controllerServer, csiConn, err := createMockServer(t, tmpdir)
			if err != nil {
				t.Fatal(err)
			}
			mockTranslator := NewMockProvisionerCSITranslator(mockController)
			defer mockController.Finish()
			defer driver.Stop()
			clientSet := fakeclientset.NewSimpleClientset()
			pluginCaps, controllerCaps := provisionCapabilities()
			csiProvisioner := NewCSIProvisioner(clientSet, 5*time.Second, "test-provisioner",
				"test", 5, csiConn.conn, nil, driverName, pluginCaps, controllerCaps, "",
				false, mockTranslator, nil, nil, nil, nil, false)

			// Set mock return values (AnyTimes to avoid overfitting on implementation details)
			mockTranslator.EXPECT().IsPVMigratable(gomock.Any()).Return(tc.expectTranslation).AnyTimes()
			if tc.expectTranslation {
				// In the translation case we translate to CSI we return a fake
				// PV with a different handle
				mockTranslator.EXPECT().TranslateInTreePVToCSI(gomock.Any()).Return(createFakeCSIPV(translatedHandle), nil).AnyTimes()
			}

			volID := normalHandle
			if tc.expectTranslation {
				volID = translatedHandle
			}

			// We assert that the Delete is called on the driver with either the
			// normal or the translated handle
			controllerServer.EXPECT().DeleteVolume(gomock.Any(),
				&csi.DeleteVolumeRequest{
					VolumeId: volID,
				}).Return(&csi.DeleteVolumeResponse{}, nil).Times(1)

			// Run Delete
			err = csiProvisioner.Delete(tc.pv)
			if tc.expectErr && err == nil {
				t.Error("Got no error, expected one")
			}
			if !tc.expectErr && err != nil {
				t.Errorf("Got error: %v, expected none", err)
			}
		})

	}
}

func createFakeCSIPV(volumeHandle string) *v1.PersistentVolume {
	return &v1.PersistentVolume{
		Spec: v1.PersistentVolumeSpec{
			PersistentVolumeSource: v1.PersistentVolumeSource{
				CSI: &v1.CSIPersistentVolumeSource{
					VolumeHandle: volumeHandle,
				},
			},
		},
	}
}<|MERGE_RESOLUTION|>--- conflicted
+++ resolved
@@ -408,12 +408,8 @@
 	defer driver.Stop()
 
 	pluginCaps, controllerCaps := provisionCapabilities()
-<<<<<<< HEAD
-	csiProvisioner := NewCSIProvisioner(nil, 5*time.Second, "test-provisioner", "test", 5, false, csiConn.conn, nil, driverName, pluginCaps, controllerCaps, "", false)
-=======
 	csiProvisioner := NewCSIProvisioner(nil, 5*time.Second, "test-provisioner", "test",
-		5, csiConn.conn, nil, driverName, pluginCaps, controllerCaps, "", false, csitrans.New(), nil, nil, nil, nil, false)
->>>>>>> 8e34a88e
+		5, false, csiConn.conn, nil, driverName, pluginCaps, controllerCaps, "", false, csitrans.New(), nil, nil, nil, nil, false)
 
 	// Requested PVC with requestedBytes storage
 	deletePolicy := v1.PersistentVolumeReclaimDelete
@@ -1677,12 +1673,8 @@
 	clientSet := fakeclientset.NewSimpleClientset(tc.clientSetObjects...)
 
 	pluginCaps, controllerCaps := provisionCapabilities()
-<<<<<<< HEAD
-	csiProvisioner := NewCSIProvisioner(clientSet, 5*time.Second, "test-provisioner", "test", 5, false, csiConn.conn, nil, driverName, pluginCaps, controllerCaps, "", false)
-=======
-	csiProvisioner := NewCSIProvisioner(clientSet, 5*time.Second, "test-provisioner", "test", 5, csiConn.conn,
+	csiProvisioner := NewCSIProvisioner(clientSet, 5*time.Second, "test-provisioner", "test", 5, false, csiConn.conn,
 		nil, provisionDriverName, pluginCaps, controllerCaps, supportsMigrationFromInTreePluginName, false, csitrans.New(), nil, nil, nil, nil, tc.withExtraMetadata)
->>>>>>> 8e34a88e
 
 	out := &csi.CreateVolumeResponse{
 		Volume: &csi.Volume{
@@ -2044,41 +2036,6 @@
 			snapshotStatusReady: false,
 			expectErr:           true,
 		},
-<<<<<<< HEAD
-	}
-
-	tmpdir := tempDir(t)
-	defer os.RemoveAll(tmpdir)
-	mockController, driver, _, controllerServer, csiConn, err := createMockServer(t, tmpdir)
-	if err != nil {
-		t.Fatal(err)
-	}
-	defer mockController.Finish()
-	defer driver.Stop()
-
-	for k, tc := range testcases {
-		var clientSet kubernetes.Interface
-		clientSet = fakeclientset.NewSimpleClientset()
-		client := &fake.Clientset{}
-
-		client.AddReactor("get", "volumesnapshots", func(action k8stesting.Action) (handled bool, ret runtime.Object, err error) {
-			snap := newSnapshot(snapName, snapClassName, "snapcontent-snapuid", "snapuid", "claim", tc.snapshotStatusReady, nil, metaTimeNowUnix, resource.NewQuantity(requestedBytes, resource.BinarySI))
-			return true, snap, nil
-		})
-
-		client.AddReactor("get", "volumesnapshotcontents", func(action k8stesting.Action) (handled bool, ret runtime.Object, err error) {
-			content := newContent("snapcontent-snapuid", snapClassName, "sid", "pv-uid", "volume", "snapuid", snapName, &requestedBytes, &timeNow)
-			return true, content, nil
-		})
-
-		pluginCaps, controllerCaps := provisionFromSnapshotCapabilities()
-		csiProvisioner := NewCSIProvisioner(clientSet, 5*time.Second, "test-provisioner", "test", 5, false, csiConn.conn, client, driverName, pluginCaps, controllerCaps, "", false)
-
-		out := &csi.CreateVolumeResponse{
-			Volume: &csi.Volume{
-				CapacityBytes: requestedBytes,
-				VolumeId:      "test-volume-id",
-=======
 		"fail not populated volume content source": {
 			volOpts: controller.ProvisionOptions{
 				StorageClass: &storagev1.StorageClass{
@@ -2106,7 +2063,6 @@
 						},
 					},
 				},
->>>>>>> 8e34a88e
 			},
 			snapshotStatusReady: true,
 			expectErr:           true,
@@ -2453,7 +2409,7 @@
 		})
 
 		pluginCaps, controllerCaps := provisionFromSnapshotCapabilities()
-		csiProvisioner := NewCSIProvisioner(clientSet, 5*time.Second, "test-provisioner", "test", 5, csiConn.conn,
+		csiProvisioner := NewCSIProvisioner(clientSet, 5*time.Second, "test-provisioner", "test", 5, false, csiConn.conn,
 			client, driverName, pluginCaps, controllerCaps, "", false, csitrans.New(), nil, nil, nil, nil, false)
 
 		out := &csi.CreateVolumeResponse{
@@ -2622,18 +2578,13 @@
 				pluginCaps, controllerCaps = provisionCapabilities()
 			}
 
-<<<<<<< HEAD
-			clientSet := fakeclientset.NewSimpleClientset(nodes, nodeInfos)
-			csiProvisioner := NewCSIProvisioner(clientSet, 5*time.Second, "test-provisioner", "test", 5, false, csiConn.conn, nil, driverName, pluginCaps, controllerCaps, "", false)
-=======
 			clientSet := fakeclientset.NewSimpleClientset(nodes, csiNodes)
 
 			scLister, csiNodeLister, nodeLister, claimLister, stopChan := listers(clientSet)
 			defer close(stopChan)
 
-			csiProvisioner := NewCSIProvisioner(clientSet, 5*time.Second, "test-provisioner", "test", 5,
+			csiProvisioner := NewCSIProvisioner(clientSet, 5*time.Second, "test-provisioner", "test", 5, false,
 				csiConn.conn, nil, driverName, pluginCaps, controllerCaps, "", false, csitrans.New(), scLister, csiNodeLister, nodeLister, claimLister, false)
->>>>>>> 8e34a88e
 
 			pv, err := csiProvisioner.Provision(controller.ProvisionOptions{
 				StorageClass: &storagev1.StorageClass{},
@@ -2726,7 +2677,7 @@
 					scLister, csiNodeLister, nodeLister, claimLister, stopChan := listers(clientSet)
 					defer close(stopChan)
 
-					csiProvisioner := NewCSIProvisioner(clientSet, 5*time.Second, "test-provisioner", "test", 5,
+					csiProvisioner := NewCSIProvisioner(clientSet, 5*time.Second, "test-provisioner", "test", 5, false,
 						csiConn.conn, nil, driverName, pluginCaps, controllerCaps, "", false, csitrans.New(), scLister, csiNodeLister, nodeLister, claimLister, false)
 					csiProvisionerExt := csiProvisioner.(controller.ProvisionerExt)
 
@@ -2800,12 +2751,8 @@
 
 	clientSet := fakeclientset.NewSimpleClientset()
 	pluginCaps, controllerCaps := provisionWithTopologyCapabilities()
-<<<<<<< HEAD
-	csiProvisioner := NewCSIProvisioner(clientSet, 5*time.Second, "test-provisioner", "test", 5, false, csiConn.conn, nil, driverName, pluginCaps, controllerCaps, "", false)
-=======
-	csiProvisioner := NewCSIProvisioner(clientSet, 5*time.Second, "test-provisioner", "test", 5,
+	csiProvisioner := NewCSIProvisioner(clientSet, 5*time.Second, "test-provisioner", "test", 5, false,
 		csiConn.conn, nil, driverName, pluginCaps, controllerCaps, "", false, csitrans.New(), nil, nil, nil, nil, false)
->>>>>>> 8e34a88e
 
 	out := &csi.CreateVolumeResponse{
 		Volume: &csi.Volume{
@@ -2975,13 +2922,9 @@
 	}
 
 	pluginCaps, controllerCaps := provisionCapabilities()
-<<<<<<< HEAD
-	csiProvisioner := NewCSIProvisioner(clientSet, 5*time.Second, "test-provisioner", "test", 5, false, csiConn.conn, nil, driverName, pluginCaps, controllerCaps, "", false)
-=======
 	scLister, _, _, _, _ := listers(clientSet)
-	csiProvisioner := NewCSIProvisioner(clientSet, 5*time.Second, "test-provisioner", "test", 5,
+	csiProvisioner := NewCSIProvisioner(clientSet, 5*time.Second, "test-provisioner", "test", 5, false,
 		csiConn.conn, nil, driverName, pluginCaps, controllerCaps, "", false, csitrans.New(), scLister, nil, nil, nil, false)
->>>>>>> 8e34a88e
 
 	err = csiProvisioner.Delete(tc.persistentVolume)
 	if tc.expectErr && err == nil {
@@ -3401,7 +3344,7 @@
 			_, _, _, claimLister, _ := listers(clientSet)
 
 			// Phase: execute the test
-			csiProvisioner := NewCSIProvisioner(clientSet, 5*time.Second, "test-provisioner", "test", 5, csiConn.conn,
+			csiProvisioner := NewCSIProvisioner(clientSet, 5*time.Second, "test-provisioner", "test", 5, false, csiConn.conn,
 				nil, driverName, pluginCaps, controllerCaps, "", false, csitrans.New(), nil, nil, nil, claimLister, false)
 
 			pv, err = csiProvisioner.Provision(tc.volOpts)
@@ -3452,9 +3395,6 @@
 	var requestBytes int64 = 100000
 	var inTreePluginName = "in-tree-plugin"
 
-<<<<<<< HEAD
-		csiProvisioner := NewCSIProvisioner(clientSet, 5*time.Second, "test-provisioner", "test", 5, false, csiConn.conn, nil, driverName, pluginCaps, controllerCaps, "", false)
-=======
 	deletePolicy := v1.PersistentVolumeReclaimDelete
 	testcases := []struct {
 		name              string
@@ -3506,7 +3446,6 @@
 			expectErr:     true,
 		},
 	}
->>>>>>> 8e34a88e
 
 	for _, tc := range testcases {
 		t.Run(tc.name, func(t *testing.T) {
@@ -3523,7 +3462,7 @@
 			clientSet := fakeclientset.NewSimpleClientset()
 			pluginCaps, controllerCaps := provisionCapabilities()
 			csiProvisioner := NewCSIProvisioner(clientSet, 5*time.Second, "test-provisioner",
-				"test", 5, csiConn.conn, nil, driverName, pluginCaps, controllerCaps,
+				"test", 5, false, csiConn.conn, nil, driverName, pluginCaps, controllerCaps,
 				inTreePluginName, false, mockTranslator, nil, nil, nil, nil, false)
 
 			// Set up return values (AnyTimes to avoid overfitting on implementation)
@@ -3683,7 +3622,7 @@
 			clientSet := fakeclientset.NewSimpleClientset()
 			pluginCaps, controllerCaps := provisionCapabilities()
 			csiProvisioner := NewCSIProvisioner(clientSet, 5*time.Second, "test-provisioner",
-				"test", 5, csiConn.conn, nil, driverName, pluginCaps, controllerCaps, "",
+				"test", 5, false, csiConn.conn, nil, driverName, pluginCaps, controllerCaps, "",
 				false, mockTranslator, nil, nil, nil, nil, false)
 
 			// Set mock return values (AnyTimes to avoid overfitting on implementation details)
