--- conflicted
+++ resolved
@@ -2139,8 +2139,6 @@
 	if !tc.expectErr && err != nil {
 		t.Errorf("test %q: got error: %v", k, err)
 	}
-<<<<<<< HEAD
-=======
 }
 
 // TestProvisionFromPVC tests create volume clone
@@ -2435,5 +2433,4 @@
 			}
 		}
 	}
->>>>>>> 27750ab1
 }